--- conflicted
+++ resolved
@@ -18,15 +18,9 @@
 garnett_file$V1 <- gsub("/", "\\.", garnett_file$V1)
 
 if (args$sample_id %in% garnett_file$orig) {
-<<<<<<< HEAD
     classifier_path <- garnett_file[garnett_file$orig == args$sample_id, ]$V2
-} else if (sample_id %in% garnett_file$V1) {
-    classifier_path <- garnett_file[garnett_file$V1 == sample_id, ]$V2
-=======
-    classifier_path <- garnett_file[garnett_file$orig == args$sample_id, ]$V2[1]
 } else if (args$sample_id %in% garnett_file$V1) {
-    classifier_path <- garnett_file[garnett_file$V1 == args$sample_id, ]$V2[1]
->>>>>>> ff091117
+    classifier_path <- garnett_file[garnett_file$V1 == args$sample_id, ]$V2
 } else {
     classifier_path <- "NONE"
 }
@@ -37,10 +31,9 @@
 } else {
     tryCatch({
     cds <- readRDS(args$cds_path)
-<<<<<<< HEAD
     for (val in classifier_path) {
-        classifier <- readRDS(classifier_path)
-        classifier_name <- stringr::str_split(classifier_path, "/")
+        classifier <- readRDS(as.character(val))
+        classifier_name <- stringr::str_split(val, "/")
         classifier_name <- classifier_name[length(classifier_name)]
         classifier_name <- gsub(".RDS", "", classifier_name)
 
@@ -51,15 +44,6 @@
         
         names(colData(cds))[names(colData(cds)) == "cell_type"] <- paste0("garnett_type_", classifier_name)
     }
-    saveRDS(cds, file=paste0("new_cds/", sample_id, "_cds.RDS"))
-=======
-    classifier <- readRDS(as.character(classifier_path))
-
-    cds <- classify_cells(cds, classifier,
-                           db = "none",
-                           cluster_extend = FALSE,
-                           cds_gene_id_type = "ENSEMBL")
-    
     saveRDS(cds, file=paste0("new_cds/", args$sample_id, "_cds.RDS"))
     writeLines("ok", fileConn)
     }, error = function(e) {
@@ -67,5 +51,4 @@
         writeLines(as.character(e), fileConn)
     })
  close(fileConn)
->>>>>>> ff091117
 }