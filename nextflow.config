--- conflicted
+++ resolved
@@ -188,13 +188,8 @@
         memory = '32 GB'
       }
 
-<<<<<<< HEAD
       withName: reformat_qc {
-        module = 'modules:modules-init:modules-gs:python/3.7.7:gcc/8.1.0:R/4.0.0'
-=======
-      withName: reformat_scrub {
         module = 'modules:modules-init:modules-gs:python/3.7.7:gcc/8.1.0:pcre2/10.35:R/4.0.0'
->>>>>>> fffb792f
         memory = '16 GB'
       }
 
