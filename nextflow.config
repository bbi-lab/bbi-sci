<<<<<<< HEAD
manifest.version = '2.2.4'
=======
manifest.version = '2.2.3'
>>>>>>> 49bc6db3

/*
** bbi-sci process profiles.
** Notes:
**   o  these profiles define process block-specific directives
**   o  the 'standard' profile is used by default. Alternate
**      profiles are selected on the command line, e.g.,
**
**        nextflow run -profile <my_profile> main.nf
**
**   o  the standard profile here defines directive values
**      that are used on the UW Genome Sciences computing
**      cluster.
**   o  there can be more than one configuration script, which
**      can complicate troubleshooting when the scripts behave
**      unexpectedly. The Nextflow documentation explains
**
**        When a pipeline script is launched Nextflow looks for
**        a file named nextflow.config in the current directory
**        and in the script base directory (if it is not the
**        same as the current directory). Finally it checks for
**        the file $HOME/.nextflow/config.
**
**        When more than one of the above files exist they are
**        merged, so that the settings in the first override
**        the same ones that may appear in the second one, and
**        so on.
**
**        The default config file search mechanism can be
**        extended proving an extra configuration file by using
**        the command line option -c <config file>.
**
**        It's worth noting that by doing this, the files
**        nextflow.config and $HOME/.nextflow/config are not
**        ignored and they are merged as explained above.
**
**        If you want to ignore any default configuration
**        files and use only the custom one use the command
**        line option -C <config file>.
**
**  o  selectors priority
**       When mixing generic process configuration and selectors
**       the following priority rules are applied (from lower
**       to higher):
**
**         1.  Process generic configuration.
**         2.  Process specific directive defined in the workflow
**             script.
**         3.  withLabel selector definition.
**         4.  withName selector definition.
**
**  o  a 'withName:' block defines directives used in the
**     process block with the same names.
**  o  at the BBI we use modules to access required programs
**     so we place module directives in the standard profile.
**  o  programs installed locally can be accessed by modifying
**     the PATH environment variable for the submitted jobs;
**     that is, by adding the directories in which the
**     programs can be found to PATH. Use the 'beforeScript'
**     directive for this purpose, for example
**
**       beforeScript = 'export PATH=/opt/python/bin:$PATH'
**  o  notice that the 'ext' allows one to define their own
**     process-specific variables that are accessible within
**     the process block. For example, in order to define
**     a variable called 'pass_in' for use in a process block
**     called 'do_this', add to this nextflow.config file
**     lines that look like
**
**
**  profiles {
**    my_profile {
**      process {
**
**        withName: do_this {
**          pass_in = 'Hello World'
**        }
**      }
**    }
**  }
**
** and in the main.nf script refer to pass_in within the
** do_this process block as
**
** process do_this {
**
** println( 'print this: ' + task.ext.pass_in )
** }
**
** The 'task' scope can be used to output directive values
** where one refers to the directive values as
**
**   task.memory
**   task.cpus
**   ...
**
** This can be helpful when troubleshooting.
*/
profiles {
  standard {
    process {
      beforeScript =  '. /etc/profile.d/modules.sh'
      executor = "sge"
      errorStrategy = "finish"
      maxForks = 20
      queue = "shendure-long.q"
      clusterOptions = '-l centos=7'

      withName: check_sample_sheet {
        module = 'modules:modules-init:modules-gs:python/3.7.7'
      }

      withName: trim_fastqs {
        module = 'modules:modules-init:modules-gs:python/3.7.7:cutadapt/1.18:trim_galore/0.6.5'
        beforeScript = 'PATH=/net/gs/vol1/home/bge/bin:$PATH'
        memory = '16 GB'
      }

      withName: gather_info {
        module = 'modules:modules-init:modules-gs:python/3.7.7'
        memory = '2 GB'
      }

      withName: process_hashes {
        module = 'modules:modules-init:modules-gs:python/3.7.7:scipy/1.2.3'
        memory = '16 GB'
      }

      withName: align_reads {
        module = 'modules:modules-init:modules-gs:STAR/2.6.1d'
        penv = 'serial'
      }

      withName: sort_and_filter {
        module = 'modules:modules-init:modules-gs:samtools/1.9'
        memory = '2 GB'
        penv = 'serial'
      }

      withName: combine_logs {
        module = 'modules:modules-init:modules-gs'
        memory = '2 GB'
      }

      withName: merge_bams {
        module = 'modules:modules-init:modules-gs:samtools/1.9'
        penv = 'serial'
      }

      withName: split_bam {
        module = 'modules:modules-init:modules-gs:samtools/1.9:bamtools/20200731:bedtools/2.27.1:python/3.7.7'
        memory = '8 GB'
      }

      withName: remove_dups_assign_genes {
        module = 'modules:modules-init:modules-gs:bedtools/2.27.1:python/3.7.7:samtools/1.9'
        memory = '4 GB'
      }

      withName: merge_assignment {
        module = 'modules:modules-init:modules-gs'
        memory = '2 GB'
      }

      withName: count_umis_by_sample {
        module = 'modules:modules-init:modules-gs:python/3.7.7'
        memory = '8 GB'
      }

      withName: make_matrix {
        module = 'modules:modules-init:modules-gs:python/3.7.7:numpy/1.19.0:scipy/1.2.3'
        memory = '16 GB'
      }

      withName: make_cds {
        module = 'modules:modules-init:modules-gs:gcc/8.1.0:pcre2/10.35:R/4.0.0'
        memory = '16 GB'
      }

      withName: apply_garnett {
        module = 'modules:modules-init:modules-gs:gcc/8.1.0:pcre2/10.35:R/4.0.0'
        memory = '16 GB'
      }

      withName: run_scrublet {
        module = 'modules:modules-init:modules-gs:python/3.7.7'
        memory = '32 GB'
      }

      withName: reformat_qc {
        module = 'modules:modules-init:modules-gs:python/3.7.7:gcc/8.1.0:pcre2/10.35:R/4.0.0'
        memory = '16 GB'
      }

      withName: generate_qc_metrics {
        module = 'modules:modules-init:modules-gs:gcc/8.1.0:pcre2/10.35:R/4.0.0'
        memory = '16 GB'
      }

      withName: zip_up_sample_stats {
        module = 'modules:modules-init:modules-gs'
      }

      withName: calc_cell_totals {
        module = 'modules:modules-init:modules-gs'
        memory = '2 GB'
      }

      withName: collapse_collision {
        module = 'modules:modules-init:modules-gs'
        memory = '2 GB'
      }

      withName: generate_dashboard {
        module = 'modules:modules-init:modules-gs:gcc/8.1.0:pcre2/10.35:R/4.0.0'
        memory = '2 GB'
      }

      withName: finish_log {
        module = 'modules:modules-init:modules-gs'
      }

      withName: zip_up_log_data {
        module = 'modules:modules-init:modules-gs'
      }

    } // end of process
  }  // end of standard profile

  centos_6 {
    process {
      beforeScript =  '. /etc/profile.d/modules.sh'
      executor = "sge"
      errorStrategy = "finish"
      maxForks = 20
      queue = "shendure-long.q"
      clusterOptions = '-l centos=6'

      withName: check_sample_sheet {
        module = 'modules:modules-init:modules-gs:python/3.6.4'
      }

      withName: trim_fastqs {
        module = 'modules:modules-init:modules-gs:python/2.7.3:cutadapt/1.8.3:trim_galore/0.4.1'
        beforeScript = 'PATH=/net/gs/vol1/home/bge/bin:$PATH'
        memory = '16 GB'
      }

      withName: gather_info {
        module = 'modules:modules-init:modules-gs:python/3.6.4'
        memory = '2 GB'
      }

      withName: process_hashes {
        module = 'modules:modules-init:modules-gs:python/3.6.4'
        memory = '16 GB'
      }

      withName: align_reads {
        module = 'modules:modules-init:modules-gs:STAR/2.5.2b'
        penv = 'serial'
      }

      withName: sort_and_filter {
        module = 'modules:modules-init:modules-gs:samtools/1.4'
        memory = '2 GB'
        penv = 'serial'
      }

      withName: combine_logs {
        module = 'modules:modules-init:modules-gs'
        memory = '2 GB'
      }

      withName: merge_bams {
        module = 'modules:modules-init:modules-gs:samtools/1.4'
        penv = 'serial'
      }

      withName: split_bam {
        module = 'modules:modules-init:modules-gs:samtools/1.4:bamtools/2.2.3:bedtools/2.26.0:python/3.6.4'
        memory = '8 GB'
      }

      withName: remove_dups_assign_genes {
        module = 'modules:modules-init:modules-gs:bedtools/2.26.0:python/3.6.4:coreutils/8.24:samtools/1.4'
        memory = '4 GB'
      }

      withName: merge_assignment {
        module = 'modules:modules-init:modules-gs:coreutils/8.24'
        memory = '2 GB'
      }

      withName: count_umis_by_sample {
        module = 'modules:modules-init:modules-gs:python/3.6.4'
        memory = '8 GB'
      }

      withName: make_matrix {
        module = 'modules:modules-init:modules-gs:python/3.6.4'
        memory = '16 GB'
      }

      withName: make_cds {
        module = 'modules:modules-init:modules-gs:gcc/8.1.0:R/3.6.1'
        memory = '16 GB'
      }

      withName: apply_garnett {
        module = 'modules:modules-init:modules-gs:gcc/8.1.0:R/3.6.1'
        memory = '16 GB'
      }

      withName: run_scrublet {
        module = 'modules:modules-init:modules-gs:python/3.6.4'
        memory = '32 GB'
      }

      withName: reformat_qc {
        module = 'modules:modules-init:modules-gs:python/3.6.4:gcc/8.1.0:R/3.6.1'
        memory = '16 GB'
      }

      withName: generate_qc_metrics {
        module = 'modules:modules-init:modules-gs:gcc/8.1.0:R/3.6.1'
        memory = '16 GB'
      }

      withName: zip_up_sample_stats {
        module = 'modules:modules-init:modules-gs'
      }

      withName: calc_cell_totals {
        module = 'modules:modules-init:modules-gs'
        memory = '2 GB'
      }

      withName: collapse_collision {
        module = 'modules:modules-init:modules-gs'
        memory = '2 GB'
      }

      withName: generate_dashboard {
        module = 'modules:modules-init:modules-gs:gcc/8.1.0:R/3.6.1'
        memory = '2 GB'
      }

      withName: finish_log {
        module = 'modules:modules-init:modules-gs'
      }

      withName: zip_up_log_data {
        module = 'modules:modules-init:modules-gs'
      }

    } // end of process
  }  // end of centos_6 profile

}  // end of profiles<|MERGE_RESOLUTION|>--- conflicted
+++ resolved
@@ -1,8 +1,4 @@
-<<<<<<< HEAD
 manifest.version = '2.2.4'
-=======
-manifest.version = '2.2.3'
->>>>>>> 49bc6db3
 
 /*
 ** bbi-sci process profiles.
