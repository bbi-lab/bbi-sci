--- conflicted
+++ resolved
@@ -4,8 +4,4 @@
 process.maxForks = 20
 process.queue = "trapnell-short.q" 
 
-<<<<<<< HEAD
-manifest.version = '1.0.1'
-=======
-manifest.version = '2.0.0'
->>>>>>> 46ba329d
+manifest.version = '2.0.1'