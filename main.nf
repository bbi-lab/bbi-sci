--- conflicted
+++ resolved
@@ -393,11 +393,7 @@
 
     printf "    Process stats:
         remove_dups starting reads: \$(samtools view -c $merged_bam)
-<<<<<<< HEAD
-        remove_dups ending reads  : \$(wc -l ${key}.bed | awk '{print $1;}')\n\n" >> remove_dups.log
-=======
-        remove_dups ending reads  : \$(wc -l ${key}.bed)\n\n" >> remove_dups.log
->>>>>>> 56c028a3
+        remove_dups ending reads  : \$(wc -l ${key}.bed | awk '{print \$1;}')\n\n" >> remove_dups.log
 
     printf "** End process 'remove_dups' at: \$(date)\n\n" >> remove_dups.log
     """
@@ -519,13 +515,8 @@
     if [[ ! -s \$prefix ]]; then echo "File is empty"; exit 125; fi
 
     printf "    Process stats:
-<<<<<<< HEAD
-        Read assignments:\n\$(awk '{count[$3]++} END {for (word in count) { printf "            %-20s %10i\\n", word, count[word]}}' \$prefix)
-        Total assigned reads  : \$(wc -l \$prefix | awk '{print $1;}') \n\n" >> assign_genes.log
-=======
-        Read assignments:\n\$(awk '{count[\$3]++} END {for (word in count) { printf "            %-20s %10i\n", word, count[word]}}' \$prefix)
-        Total assigned reads  : \$prefix\n\n" >> assign_genes.log
->>>>>>> 56c028a3
+        Read assignments:\n\$(awk '{count[\$3]++} END {for (word in count) { printf "            %-20s %10i\\n", word, count[word]}}' \$prefix)
+        Total assigned reads  : \$(wc -l \$prefix | awk '{print \$1;}') \n\n" >> assign_genes.log
 
      printf "** End process 'assign_genes' at: \$(date)\n\n" >> assign_genes.log
     """
@@ -619,15 +610,9 @@
 
 
     printf "    Process stats:
-<<<<<<< HEAD
-        Total cells               : \$(wc -l ${key}.UMIs.per.cell.barcode.intronic.txt | awk '{print $1;}')
-        Total cells > 100 reads   : \$(awk '$3>100{c++} END{print c+0}' ${key}.UMIs.per.cell.barcode.intronic.txt)
-        Total cells > 1000 reads  : \$(awk '$3>1000{c++} END{print c+0}' ${key}.UMIs.per.cell.barcode.intronic.txt)\n\n" >> umi_by_sample_summary.log
-=======
-        Total cells             : \$(wc -l ${key}.UMIs.per.cell.barcode.intronic.txt)
-        Total cells > 100 reads : \$(awk '\$3>100{c++} END{print c+0}' ${key}.UMIs.per.cell.barcode.intronic.txt)
-        Total cells > 1000 reads: \$(awk '\$3>1000{c++} END{print c+0}' ${key}.UMIs.per.cell.barcode.intronic.txt)\n\n" >> umi_by_sample_summary.log
->>>>>>> 56c028a3
+        Total cells               : \$(wc -l ${key}.UMIs.per.cell.barcode.intronic.txt | awk '{print \$1;}')
+        Total cells > 100 reads   : \$(awk '\$3>100{c++} END{print c+0}' ${key}.UMIs.per.cell.barcode.intronic.txt)
+        Total cells > 1000 reads  : \$(awk '\$3>1000{c++} END{print c+0}' ${key}.UMIs.per.cell.barcode.intronic.txt)\n\n" >> umi_by_sample_summary.log
 
 
     printf "** End process 'umi_rollup' at: \$(date)\n\n" >> umi_by_sample_summary.log
@@ -706,7 +691,6 @@
         UMI_PER_CELL_CUTOFF=$params.umi_cutoff
         gunzip < "$umi_rollup_file" 
         | datamash -g 1 sum 3 
-<<<<<<< HEAD
         | tr '|' '\t' 
         | awk '\$3 >= int( \$UMI_PER_CELL_CUTOFF ) {
             print \$2
@@ -716,28 +700,13 @@
         gunzip < "$umi_rollup_file" 
         | tr '|' '\t' 
         | awk '{ if (ARGIND == 1) {
-=======
-        | tr "|" "\t" 
-        | awk "\$3 >= int( \$UMI_PER_CELL_CUTOFF ) {
-            print \$2
-        }"  - 
-        | sort -k1,1 -S 5G 
-        > "\$output"
-        gunzip < "$umi_rollup_file" 
-        | tr "|" "\t" \
-        | awk "{ if (ARGIND == 1) {
->>>>>>> 56c028a3
                     gene_idx[\$1] = FNR
                 } else if (ARGIND == 2) {
                     cell_idx[\$1] = FNR
                 } else if (\$2 in cell_idx) {
                     printf "%d\t%d\t%d\\n", gene_idx[\$3], cell_idx[\$2], \$4
                 }
-<<<<<<< HEAD
         }' $annotations_path "\$output" - 
-=======
-        }" $annotations_path "\$output" - \
->>>>>>> 56c028a3
         > "${key}.umi_counts.matrix"' >> make_matrix.log
     
     output="${key}.cell_annotations.txt"
