
// Parse input parameters
params.help = false
params.samples = false
params.star_file = "$baseDir/bin/star_file.txt"
params.gene_file = "$baseDir/bin/gene_file.txt"
params.umi_cutoff = 100
params.rt_barcode_file="default"
params.max_cores = 16
params.hash_list = false
params.max_wells_per_sample = 20

//print usage
if (params.help) {
    log.info ''
    log.info 'BBI sci-RNA-seq Pipeline'
    log.info '--------------------------------'
    log.info ''
    log.info 'For reproducibility, please specify all parameters to a config file'
    log.info 'by specifying -c CONFIG_FILE.config.'
    log.info ''
    log.info 'Usage: '
    log.info '    nextflow run bbi-sci -c CONFIG_FILE'
    log.info ''
    log.info 'Help: '
    log.info '    --help                                     Show this message and exit.'
    log.info ''
    log.info 'Required parameters (specify in your config file):'
    log.info '    params.output_dir = OUTPUT DIRECTORY       Output directory.'
    log.info '    params.sample_sheet = SAMPLE_SHEET_PATH    Sample sheet of the format described in the README.'
    log.info '    params.demux_out = DEMUX OUTPUT DIR        Path to the demux_out folder from the bbi-dmux run.'
    log.info '    params.level = 3                           2 or 3 level sci?'
    log.info ''
    log.info 'Optional parameters (specify in your config file):'
    log.info '    params.rt_barcode_file = "default"         The path to a custom RT barcode file. If "default", default BBI barcodes will be used.'
    log.info '    params.max_cores = 16                      The maximum number of cores to use - fewer will be used if appropriate.'
    log.info '    process.maxForks = 20                      The maximum number of processes to run at the same time on the cluster.'
    log.info '    process.queue = "trapnell-short.q"         The queue on the cluster where the jobs should be submitted. '
    log.info '    params.samples = [sample1, sample2]        Add to only run certain samples from trimming on. Default is to run all.'
    log.info '    params.star_file = PATH/TO/FILE            File with the genome to star maps, similar to the one included with the package.'
    log.info '    params.gene_file = PATH/TO/FILE            File with the genome to gene model maps, similar to the one included with the package.'
    log.info '    params.umi_cutoff = 100                    The umi cutoff to be called a cell in matrix output.'
    log.info '    params.hash_list = false                   Path to a tab-delimited file with at least two columns, first the hash name and second the hash barcode sequence. Default is false to indicate no hashing.'
    log.info '    params.max_wells_per_sample = 20           The maximum number of wells per sample - if a sample is in more wells, the fastqs will be split then reassembled for efficiency.'
    log.info ''
    log.info 'Issues? Contact hpliner@uw.edu'
    exit 1
}

// check required options
if (!params.output_dir || !params.sample_sheet || !params.level || !params.demux_out) {
    exit 1, "Must include config file using -c CONFIG_FILE.config that includes output_dir, sample_sheet, level and demux_out"
}


/*************

Process: check_sample_sheet

 Inputs:
    params.sample_sheet
    params.star_file
    params.level
    params.max_wells_per_sample
    params.rt_barcode_file

 Outputs:
    good_sample_sheet - corrected csv sample sheet
    logfile - running log
    log_piece1 - piece of log to be concatenated for full log

 Pass through:

 Summary:
    Check and process sample sheet - check_sample_sheet.py
    Start log

 Downstream:
    gather_info
    trim_fastqs
    combine_logs

 Published:

 Notes:

*************/

process check_sample_sheet {
    cache 'lenient'
    module 'modules:modules-init:modules-gs:python/3.6.4'

    output:
        file "*.csv" into good_sample_sheet
        file '*.log' into log_check_sample
        file 'start.txt' into log_piece1

    """
    printf "BBI bbi-sci Pipeline Log\n\n" > start.log
    printf "Run started at: \$(date)\n\n" >> start.log

    printf "***** BEGIN PIPELINE *****: \n\n" >> start.log
    printf "** Start process 'check_sample_sheet' at: \$(date)\n\n" >> start.log
    printf "    Process versions: 
        \$(python --version)\n\n" >> start.log
    printf "    Process command: 
        check_sample_sheet.py --sample_sheet $params.sample_sheet --star_file $params.star_file 
            --level $params.level --rt_barcode_file $params.rt_barcode_file 
            --max_wells_per_samp $params.max_wells_per_sample\n\n" >> start.log


    check_sample_sheet.py --sample_sheet $params.sample_sheet --star_file $params.star_file \
        --level $params.level --rt_barcode_file $params.rt_barcode_file \
        --max_wells_per_samp $params.max_wells_per_sample


    printf "** End process 'check_sample_sheet' at: \$(date)\n\n" >> start.log
    cp start.log start.txt
    """

}

// Generate a sample list with fixed naming
samp_file = file(params.sample_sheet)
def samp_list = []

for (line in samp_file.readLines()) {
    samp_list.add(line.split(",")[1])
}

samp_list = samp_list.collect{"$it".replaceAll(/\s/, ".").replaceAll(/_/, ".").replaceAll(/-/, ".").replaceAll(/\\//, ".")}
samp_list.removeElement("Sample.ID")

if (params.samples != false) {
    samp_list.intersect(params.samples.collect{"$it".replaceAll(/\s/, ".").replaceAll(/_/, ".").replaceAll(/-/, ".").replaceAll(/\\//, ".")})
}


/*************

Process: trim_fastqs

 Inputs:
    input_fastq - all fastq files from params.demux_out folder
    logfile - running log
 
 Outputs:
    trim_out - output folder from trimming - stops here
    key - sample id
    name - file id (including lane and split info)
    trimmed_fastq - trimmed, gzipped fastq
    logfile - running log
    log_piece2 - piece of log to be concatenated for full log

 Pass through:
    input_fastq - all fastq files from params.demux_out folder

 Summary:
    Trim fastqs - trim_galore
    Continue log
    
 Downstream:
    gather_info
    process_hashes
 
 Published:

 Notes:
    Only moves forward if sample is in samp_list - where params.samples comes in

*************/

process trim_fastqs {
    cache 'lenient'
    memory '12G'
    module 'modules:modules-init:modules-gs:python/2.7.3:cutadapt/1.8.3:trim_galore/0.4.1'

    input:
        file input_fastq from Channel.fromPath("${params.demux_out}/*.fastq.gz")
        file logfile from log_check_sample

    output:
        file "trim_out" into trim_output
        set val(key), val(name), file("trim_out/*.fq.gz"), file('trim.log'), file('*trim.txt') into trimmed_fastqs
        set val(key), file(input_fastq) into fastqs_out

    when:
        !((input_fastq.name.split(/-L[0-9]{3}/)[0].split(/\.fq.part/)[0]) in "Undetermined") && ((input_fastq.name.split(/-L[0-9]{3}/)[0].split(/\.fq.part/)[0]) in samp_list)

    script:
        name = input_fastq.baseName - ~/.fastq/
        key = input_fastq.baseName.split(/-L[0-9]{3}/)[0].split(/\.fq.part/)[0]

    """
    cat ${logfile} > trim.log
    printf "** Start process 'trim_fastqs' for $input_fastq at: \$(date)\n\n" > piece.log
    printf "    Process versions: 
        " >> piece.log
    python --version &>> piece.log
    printf "        trim_galore \$(trim_galore -v | grep version | awk '{\$1=\$1;print}')
        cutadapt version \$(cutadapt --version)\n\n" >> piece.log

    printf "    Process command: 
        trim_galore $input_fastq -a AAAAAAAA --three_prime_clip_R1 1 
            --gzip -o ./trim_out/\n
    Process output:\n" >> piece.log


    mkdir trim_out
    trim_galore $input_fastq \
        -a AAAAAAAA \
        --three_prime_clip_R1 1 \
        --gzip \
        -o ./trim_out/
    
    
    cat trim_out/*trimming_report.txt | sed '/Overview of/,/RUN/{//!d}' | sed 's/Overview of removed sequences//' >> piece.log
    printf "** End process 'trim_fastqs' at: \$(date)\n\n" >> piece.log
    cp piece.log ${name}_trim.txt
    cat piece.log >> trim.log
    """
}


/*************

Process: gather_info

 Inputs:
    good_sample_sheet - corrected csv sample sheet
    key - sample id
    params.star_file
    params.gene_file

 Outputs:
    key - sample id
    star_path - path to star index folder
    gtf_path - path to gtf info folder
    star_mem - GB needed for star alignment

 Pass through:
    name - file id (including lane and split info)
    trimmed_fastq - trimmed, gzipped fastq
    log_piece2 - piece of log to be concatenated for full log
    logfile - running log

 Summary:
    Gather the star and gtf paths and info for downstream
    
 Downstream:
    split_bam
    make_matrix
    align_reads

 Published:

 Notes:

*************/

process gather_info {
    cache 'lenient'
    memory '1G'
    module 'modules:modules-init:modules-gs:python/3.6.4'

    input:
        file good_sample_sheet
        set val(key), val(name), file(trimmed_fastq), file(logfile), file(log_piece2) from trimmed_fastqs

    output:
        set val(key), val(name), env(star_path), env(star_mem), file(trimmed_fastq), file(logfile), file(log_piece2) into align_prepped
        set val(key), env(gtf_path) into gtf_info
        set val(key), env(gtf_path) into gtf_info2

    """

    spec=`awk 'BEGIN {FS=",";OFS=","};{sub(" ", ".", \$2);sub("/", ".", \$2);sub("-", ".", \$2);sub("_", ".", \$2);split(\$2,a,"_fq_part");print(\$1, a[1], \$3)}' $good_sample_sheet | awk 'BEGIN {FS=","}; \$2=="$key" {print \$3}' | uniq`
    star_mem=`awk -v var="\$spec" '\$1==var {print \$3}' $params.star_file | uniq`
    star_path=`awk -v var="\$spec" '\$1==var {print \$2}' $params.star_file | uniq`
    gtf_path=`awk -v var="\$spec" '\$1==var {print \$2}' $params.gene_file | uniq`    

    """
}


/*************

Process: process_hashes

 Inputs:
    key - sample id
    input_fastq - all fastq files from params.demux_out folder
    params.hash_list

 Outputs:
    hash_log - log of the hash information
    hash_mtx - MatrixMarket matrix of hash information
    hash_cell - Cell info for matrix of hash information
    hash_hash - Hash info for matrix of hash information

 Pass through:

 Summary:
    Collect and process hash barcodes - process_hashes.py
    
 Downstream:

 Published:
    hash_mtx - MatrixMarket matrix of hash information
    hash_cell - Cell info for matrix of hash information
    hash_hash - Hash info for matrix of hash information

 Notes:
    Only when params.hash = true

*************/

// Group fastqs for finding hash barcodes
fastqs_out
    .groupTuple()
    .set { for_hash }

save_hash_cell = {params.output_dir + "/" + it - ~/.hashumis_cells.txt/ + "/" + it}
save_hash_hash = {params.output_dir + "/" + it - ~/.hashumis_hashes.txt/ + "/" + it}
save_hash_mtx = {params.output_dir + "/" + it - ~/.hashumis.mtx/ + "/" + it}

process process_hashes {
    cache 'lenient'
    memory '12G'
    module 'modules:modules-init:modules-gs:python/3.6.4'
    publishDir path: "${params.output_dir}/", saveAs: save_hash_cell, pattern: "*hashumis_cells.txt", mode: 'copy'
    publishDir path: "${params.output_dir}/", saveAs: save_hash_hash, pattern: "*hashumis_hashes.txt", mode: 'copy'
    publishDir path: "${params.output_dir}/", saveAs: save_hash_mtx, pattern: "*.mtx", mode: 'copy'

    input:
        set key, file(input_fastq) from for_hash

    output:
        file("*hash.log") into hash_logs
        set file("*mtx"), file("*hashumis_cells.txt"), file("*hashumis_hashes.txt") into hash_mats

    when:
        params.hash_list != false

    """
    process_hashes.py --hash_sheet $params.hash_list \
        --fastq <(zcat $input_fastq) --key $key 

    """
}


/*************

Process: align_reads

 Inputs:
    name - file id (including lane and split info)
    star_path - path to star index folder
    star_mem - GB needed for star alignment
    trimmed_fastq - trimmed, gzipped fastq
    logfile - running log
    cores_align - number of cores to use

 Outputs:
    align_out - folder of all alignment output - stops here
    name - file id (including lane and split info)
    aligned_bam - bam output from star alignment
    logfile - running log
    log_piece3 - piece of log to be concatenated for full log

 Pass through:
    key - sample id
    log_piece2 - piece of log to be concatenated for full log

 Summary:
    Align reads to genome using STAR
    
 Downstream:
    sort_and_filter

 Published:

 Notes:

*************/

// Cores for alignment set at 8 unless limit is lower
if (params.max_cores < 8) {
    cores_align = params.max_cores
} else {
    cores_align = 8
}

process align_reads {
    cache 'lenient'
    module 'modules:modules-init:modules-gs:STAR/2.5.2b'
    memory { star_mem.toInteger()/cores_align + " GB" }
    penv 'serial'
    cpus cores_align

    input:
        set val(key), val(name), val(star_path), val(star_mem), file(trimmed_fastq), file(logfile), file(log_piece2) from align_prepped

    output:
        file "align_out" into align_output
        set val(key), val(name), file("align_out/*Aligned.out.bam"), file('align.log'), file(log_piece2), file("*align.txt") into aligned_bams

    """
    cat ${logfile} > align.log
    printf "** Start process 'align_reads' for $trimmed_fastq at: \$(date)\n\n" > piece.log
    printf "    Process versions: 
        \$(STAR --version)\n\n" >> piece.log

    printf "    Process command: 
        STAR --runThreadN $cores_align --genomeDir $star_path 
            --readFilesIn $trimmed_fastq --readFilesCommand zcat --outFileNamePrefix ./align_out/${name} 
            --outSAMtype BAM Unsorted --outSAMmultNmax 1 --outSAMstrandField intronMotif\n
    
    Reference genome information:
        \$(grep fastq_url $star_path/../*gsrc/record.out | awk '{\$1=\$2=""; print \$0}')
        FASTA download date: \$(grep fastq_download_date $star_path/../*gsrc/record.out | awk '{\$1=\$2=""; print \$0}')
        Non REF sequences removed.

        \$(grep gtf_url $star_path/../*gsrc/record.out | awk '{\$1=\$2=""; print \$0}')
        GTF download date: \$(grep gtf_download_date $star_path/../*gsrc/record.out | awk '{\$1=\$2=""; print \$0}')
        \$(grep gtf_include_biotypes $star_path/record.out | awk '{\$1=\$2=""; print \$0}')

    Process output:\n" >> piece.log


    mkdir align_out 
    STAR \
        --runThreadN $cores_align \
        --genomeDir $star_path \
        --readFilesIn $trimmed_fastq \
        --readFilesCommand zcat \
        --outFileNamePrefix ./align_out/${name}  \
        --outSAMtype BAM Unsorted \
        --outSAMmultNmax 1 \
        --outSAMstrandField intronMotif


    cat align_out/*Log.final.out >> piece.log

    printf "\n** End process 'align_reads' at: \$(date)\n\n" >> piece.log

    cp piece.log ${name}_align.txt
    cat piece.log >> align.log

    """

}


/*************

Process: sort_and_filter

 Inputs:
    name - file id (including lane and split info)
    aligned_bam - bam output from star alignment
    logfile - running log
    cores_sf - number of cores to use

 Outputs:
    name - file id (including lane and split info)
    sorted_bam - sorted and quality filtered bam
    log_piece4 - piece of log to be concatenated for full log

 Pass through:
    key - sample id
    log_piece2 - piece of log to be concatenated for full log
    log_piece3 - piece of log to be concatenated for full log

 Summary:
    Use samtools to filter for read quality 30 and sort bam
    
 Downstream:
    merge_bams
    combine_logs

 Published:

 Notes:

*************/

// Cores for sort and filter set at 10 unless limit is lower
if (params.max_cores < 10) {
    cores_sf = params.max_cores
} else {
    cores_sf = 10
}

process sort_and_filter {
    cache 'lenient'
    module 'modules:modules-init:modules-gs:samtools/1.4'
    memory '1 GB'
    penv 'serial'
    cpus cores_sf

    input:
        set val(key), val(name), file(aligned_bam), file(logfile), file(log_piece2), file(log_piece3) from aligned_bams
    
    output:
        set val(key), file("*.bam") into sorted_bams
        set val(key), file(log_piece2), file(log_piece3), file("*_sf.txt") into log_pieces

    """
    printf "** Start process 'sort_and_filter' for $aligned_bam at: \$(date)\n\n" > ${name}_piece.log
    printf "    Process versions: 
        \$(samtools --version | tr '\n' ' ')\n\n" >> ${name}_piece.log
    printf "    Process command: 
        samtools view -bh -q 30 -F 4 '$aligned_bam' 
            | samtools sort -@ $cores_sf - > '${name}.bam'\n\n" >> ${name}_piece.log


    samtools view -bh -q 30 -F 4 "$aligned_bam" \
        | samtools sort -@ $cores_sf - \
        > "${name}.bam"


    printf "    Process stats:
        sort_and_filter starting reads: \$(samtools view -c $aligned_bam)
        sort_and_filter ending reads  : \$(samtools view -c ${name}.bam)\n\n" >> ${name}_piece.log
    printf "** End process 'sort_and_filter' at: \$(date)\n\n" >> ${name}_piece.log

    cp ${name}_piece.log ${name}_sf.txt

    """
}


/*************

Process: combine_logs

 Inputs:
    log_piece1 - piece of log to be concatenated for full log
    log_piece2 - piece of log to be concatenated for full log
    log_piece3 - piece of log to be concatenated for full log
    log_piece4 - piece of log to be concatenated for full log

 Outputs:
    logfile - concatenated running log

 Pass through:
    key - sample id

 Summary:
    Combine the log pieces from the first steps in the correct order
    
 Downstream:
    merge_bams

 Published:

 Notes:

*************/

log_pieces
    .groupTuple()
    .set { logs_to_combine }

process combine_logs {
    cache 'lenient'
    module 'modules:modules-init:modules-gs'
    memory '1 GB'

    input:
        file log_piece1
        set val(key), file(log_piece2), file(log_piece3), file(log_piece4) from logs_to_combine

    output:
        set val(key), file("*_pre.log") into log_premerge

    """

    cat $log_piece1 $log_piece2 $log_piece3 $log_piece4 > ${key}_pre.log

    """
}


/*************

Process: merge_bams

 Inputs:
    key - sample id
    logfile - running log
    sorted_bam - sorted and quality filtered bam

 Outputs:
    key - sample id
    merged_bam - sorted and quality filtered bam merged by sample
    read_count - file with the total reads listed
    logfile - running log

 Pass through:

 Summary:
    Use samtools to merge bams from the same sample
    Count the number of reads in the sample
    
 Downstream:
    split_bam
    calc_duplication_rate

 Published:
    merged_bam - sorted and quality filtered bam merged by sample

 Notes:

*************/

if (params.max_cores < 8) {
    cores_merge = params.max_cores
} else {
    cores_merge = 8
}

sorted_bams
    .groupTuple()
    .set { bams_to_merge }
    
log_premerge.join(bams_to_merge).set{for_merge_bams}

save_bam = {params.output_dir + "/" + it - ~/.bam/ + "/" + it}

process merge_bams {
    cache 'lenient'
    module 'modules:modules-init:modules-gs:samtools/1.4'
    publishDir path: "${params.output_dir}/", saveAs: save_bam, pattern: "*.bam", mode: 'copy'
    penv 'serial'
    cpus cores_merge

    input:
        set key, file(logfile), file(sorted_bam) from for_merge_bams

    output:
        set key, file("*.bam"), file("merge_bams.log") into sample_bams
        set key, file("*.read_count.txt") into read_count

    """
    cat ${logfile} > merge_bams.log
    printf "** Start process 'merge_bams' at: \$(date)\n\n" >> merge_bams.log
    printf "    Process versions: 
        \$(samtools --version | tr '\n' ' ')\n\n" >> merge_bams.log
    printf "    Process command: 
        samtools merge ${key}.bam $sorted_bam\n\n" >> merge_bams.log


    samtools merge -@ $cores_merge ${key}.bam $sorted_bam


    printf "${key}\t\$(samtools view -c ${key}.bam)" > ${key}.read_count.txt

    printf "** End process 'merge_bams' at: \$(date)\n\n" >> merge_bams.log
    """
}


/*************

Process: split_bam

 Inputs:
    merged_bam - sorted and quality filtered bam merged by sample
    logfile - running log

 Outputs:
    merged_bam - sorted and quality filtered bam merged by sample - stops here
    split_bam - bams split by reference (chromosome)

 Pass through:
    key - sample id
    gtf_path - path to gtf info folder
    logfile - running log

 Summary:
    Use bamtools split to split bam by reference (chromosome) for speed
    Combine the small non-chromosomal references to keep file number reasonable
    
 Downstream:
    merge_assignment
    remove_dups_assign_genes

 Published:

 Notes:
    Potential improvement: find a way to split bams into more evenly sized chunks

*************/

sample_bams.join(gtf_info).set{assign_prepped}

process split_bam {
    cache 'lenient'
    memory '1 GB'
    module 'modules:modules-init:modules-gs:samtools/1.4:bamtools/2.2.3:bedtools/2.26.0:python/3.6.4'

    input:
        set key, file(merged_bam), file(logfile), val(gtf_path) from assign_prepped

    output:
        set key, file("split_bams/*.bam"), val(gtf_path) into split_bams mode flatten
        set key, file("remove_dups.log") into split_bam_log
        file merged_bam into output 
        
    """
    cat ${logfile} > remove_dups.log
    printf "** Start processes 'remove duplicates, assign_genes, merge_assignment' at: \$(date)\n\n" >> remove_dups.log
    printf "    Process versions:
        \$(bedtools --version)
        \$(samtools --version | tr '\n' ' ')
        \$(bamtools --version | grep bamtools)
        \$(python --version)\n\n" >> remove_dups.log

    echo '    Process command:
        mkdir split_bams
        bamtools split -in $merged_bam -reference -stub split_bams/split
        
        rmdup.py --bam in_bam --output_bam out.bam

        bedtools bamtobed -i out.bam -split 
                | sort -k1,1 -k2,2n -k3,3n -S 5G 
                > "in_bam.bed"

        bedtools map 
            -a in_bam.bed 
            -b exon_index 
            -nonamecheck -s -f 0.95 -c 7 -o distinct -delim "|" 
        | bedtools map 
            -a - -b gene_index 
            -nonamecheck -s -f 0.95 -c 4 -o distinct -delim "|" 
        | sort -k4,4 -k2,2n -k3,3n -S 5G
        | datamash 
            -g 4 first 1 first 2 last 3 first 5 first 6 collapse 7 collapse 8 
        | assign-reads-to-genes.py gene_index 
        | awk \$3 == "exonic" || \$3 == "intronic" {{
                split(\$1, arr, "|")
                printf "%s_%s_%s\t%s\t%s\\n", arr[3], arr[4], arr[5], \$2, \$3
        }} 
        | sort -k2,2 -k1,1 -S 5G > in_bam.txt

        cat in_bed > key.bed
        sort -m -k2,2 -k1,1 in_assign | datamash -g 1,2 count 2 
        | gzip > key.gz
        ' >> remove_dups.log 

    printf "    Process stats:
        remove_dups starting reads: \$(samtools view -c $merged_bam)" >> remove_dups.log


    mkdir split_bams
    bamtools split -in $merged_bam -reference -stub split_bams/split
    cd split_bams
    ls | grep "_[0-9A-Za-z\\.]\\{3,\\}.bam\$" | samtools merge split.REFnonstand.bam -b -
    ls | grep "_[0-9A-Za-z\\.]\\{3,\\}.bam\$" | xargs -d"\\n" rm
    mv split.REFnonstand.bam split.REF_nonstand.bam


    """

}


/*************

Process: remove_dups_assign_genes

 Inputs:
    split_bam - bams split by reference (chromosome)
    gtf_path - path to gtf info folder

 Outputs:
    split_gene_assign - text file with 3 columns: sample|cell, gene, gene type (exonic, intronic)
    split_bed - deduplicated sorted bed file 

 Pass through:
    key - sample id

 Summary:
    1. Remove duplicate reads using rmdup.py
    2. Use bedtools map to map the dedupped bed file to all exons with options:
        -s forced strandedness
        -f 0.95 95% of read must overlap exon
        -c 7 map the name of the gene
        -o distinct concatenate list of gene names
        -delim "|" custom delimiter
        -nonamecheck Don't error if there are different naming conventions for the chromosomes
    3. Use bedtools map to map output to gene index
        -s forced strandedness
        -f 0.95 95% of read must overlap exon
        -c 4 map the name of the cell name
        -o distinct concatenate list of gene names
        -delim "|" custom delimiter
        -nonamecheck Don't error if there are different naming conventions for the chromosomes
    4. Sort and collapse
    5. Run assign-reads-to-genes.py to deal with exon v intron

 Downstream:
    merge_assignment

 Published:

 Notes:
    Potential speed up - remove non-genic reads before sort?

*************/

process remove_dups_assign_genes {
    cache 'lenient'
    memory '3 GB'
    module 'modules:modules-init:modules-gs:bedtools/2.26.0:python/3.6.4:coreutils/8.24'

    input:
        set key, file(split_bam), val(gtf_path) from split_bams

    output:
        set key, file("*.bed"), file("*.txt") into remove_dup_part_out

    """
    rmdup.py --bam $split_bam --output_bam out.bam

    bedtools bamtobed -i out.bam -split \
            | sort -k1,1 -k2,2n -k3,3n -S 5G \
            > "${split_bam}.bed"

    bedtools map \
        -a "${split_bam}.bed" \
        -b "${gtf_path}/latest.exons.bed" \
        -nonamecheck -s -f 0.95 -c 7 -o distinct -delim '|' \
    | bedtools map \
        -a - -b "${gtf_path}/latest.genes.bed" \
        -nonamecheck -s -f 0.95 -c 4 -o distinct -delim '|' \
    | sort -k4,4 -k2,2n -k3,3n -S 5G\
    | datamash \
        -g 4 first 1 first 2 last 3 first 5 first 6 collapse 7 collapse 8 \
    | assign-reads-to-genes.py "${gtf_path}/latest.genes.bed" \
    | awk '\$3 == "exonic" || \$3 == "intronic" {{
            split(\$1, arr, "|")
            printf "%s_%s_%s\t%s\t%s\\n", arr[3], arr[4], arr[5], \$2, \$3
    }}' \
    | sort -k1,1 -k2,2 -S 5G > "${split_bam}.txt"

    """

}

/*************

Process: merge_assignment

 Inputs:
    key - sample id
    split_gene_assign - text file with 3 columns: sample|cell, gene, gene type (exonic, intronic)
    split_bed - deduplicated sorted bed file 
    logfile - running log

 Outputs:
    key - sample id
    sample_bed - deduplicated sorted bed file
    gene_assign - text file with 3 columns: sample|cell, gene, gene type (exonic, intronic)
    cell_gene_count - gzipped text file with a count of cell, gene pairs
    logfile - running log

 Pass through:
    
 Summary:
    merge bed files by sample
    merge gene assignment files by sample
    make cell gene count file

 Downstream:
    count_umis_by_sample

 Published:

 Notes:

*************/

remove_dup_part_out
    .groupTuple()
    .join(split_bam_log)
    .set { for_cat_dups }

process merge_assignment {
    cache 'lenient'
    memory '1 GB'
    module 'modules:modules-init:modules-gs:coreutils/8.24'

    input:
        set key, file(split_bed), file(split_gene_assign), file(logfile) from for_cat_dups

    output:
        set key, file("*.gz"), file("*_ga.txt"), file("*.bed"), file("merge_assignment.log") into merge_assignment_out

    """
    cat ${logfile} > merge_assignment.log

    cat $split_bed > "${key}.bed"
    sort -m -k1,1 -k2,2 $split_gene_assign > "${key}_ga.txt"

    datamash -g 1,2 count 2 < "${key}_ga.txt" \
    | gzip > "${key}.gz"


    printf "
<<<<<<< HEAD
        remove_dups ending reads  : \$(wc -l ${key}.bed | awk '{print \$1;}')\n\n
        Read assignments:\n\$(awk '{count[\$3]++} END {for (word in count) { printf "            %-20s %10i\\n", word, count[word]}}' ${key}_ga.txt)\n\n" >> merge_assignment.log
=======
        remove_dups ending reads  : \$(wc -l ${key}.bed | awk '{print \$1;}')\n
        Read assignments:\n\$(awk '{count[\$3]++} END {for (word in count) { printf "            %-20s %10i\\n", word, count[word]}}' ${key}.bed)\n\n" >> merge_assignment.log
>>>>>>> ba914158

    printf "** End processes 'remove duplicates, assign_genes, merge_assignment' at: \$(date)\n\n" >> merge_assignment.log
    
    """
}


/*************

Process: calc_duplication_rate

 Inputs:
    key - sample id
    sample_bed - deduplicated sorted bed file
    read_count - file with the total reads listed
    logfile - running log

 Outputs:
    key - sample id
    dup_stats - file with duplication rate information for the sample
    logfile - running log

 Pass through:
    gene_assign - text file with 3 columns: sample|cell, gene, gene type (exonic, intronic)
    cell_gene_count - gzipped text file with a count of cell, gene pairs
 
 Summary:
    Calculate total umis
    Calculate duplication rate

 Downstream:
    count_umis_by_sample
    reformat_scrub

 Published:

 Notes:
    Potential speed up  - get UMI count from collapsed cell_gene_count instead of bed

*************/

merge_assignment_out.join(read_count).set{ calc_duplication_rate_in } 

process calc_duplication_rate {
    cache 'lenient'
    memory '20 GB'    
    module 'modules:modules-init:modules-gs:samtools/1.4:coreutils/8.24'

    input:
        set val(key), file(cell_gene_count), file(gene_assign), file(sample_bed), file(logfile), file(read_count) from calc_duplication_rate_in  

    output:
        file "*.UMI_count.txt" into summarize_dup_out
        set val(key), file(cell_gene_count), file(gene_assign), file("calc_duplication_rate.log") into calc_dup_out
        set val(key), file("*duplication_rate_stats.txt") into duplication_rate_out
    """

    cat ${logfile} > calc_duplication_rate.log
    printf "** Start process 'calc_duplication_rate' at: \$(date)\n\n" >> calc_duplication_rate.log
    printf "    Process versions: 
        \$(samtools --version | tr '\n' ' ')\n\n" >> calc_duplication_rate.log
    echo '    Process command:      
    awk "{{ split(\$4, arr, "|")
            if (!seen[arr[1]]) {{
                seen[arr[1]] = 1; count[arr[2]]++;
            }}
            }} END {{
                for (sample in count) {{
                print sample "\\t" count[sample]
                }}
            }}" "$sample_bed" \
    | sort -k1,1 -S 5G\
    >"${key}.UMI_count.txt"

    cat ${key}.UMI_count.txt \
    | join - "${key}.read_count.txt" \
    | awk "{{ 
            printf "%-18s   %10d    %10d    %7.1f%\\n",
                \$1, \$3, \$2, 100 * (1 - \$2/\$3);
    }}" \
    >"${key}.duplication_rate_stats.txt" \n'  >> calc_duplication_rate.log


    awk '{{ split(\$4, arr, "|")
            if (!seen[arr[1]]) {{
                seen[arr[1]] = 1; count[arr[2]]++;
            }}
            }} END {{
                for (sample in count) {{
                print sample "\\t" count[sample]
                }}
            }}' "$sample_bed" \
    | sort -k1,1 -S 5G\
    >"${key}.UMI_count.txt"

    cat ${key}.UMI_count.txt \
    | join - "$read_count" \
    | awk '{{ 
            printf "%-18s   %10d    %10d    %7.1f%\\n",
                \$1, \$3, \$2, 100 * (1 - \$2/\$3);
    }}' \
    >"${key}.duplication_rate_stats.txt"


    printf "\n** End process 'calc_duplication_rate' at: \$(date)\n\n" >> calc_duplication_rate.log
    """
}

/*************

Process: count_umis_by_sample

 Inputs:
    key - sample id
    gene_assign - text file with 3 columns: sample|cell, gene, gene type (exonic, intronic)
    logfile - running log

 Outputs:
    key - sample id
    logfile - running log
    umis_per_cell - count of umis per cell
    umis_per_cell_intronic - count of umis per cell only from intronic reads - stops here
    
 Pass through:
    cell_gene_count - gzipped text file with a count of cell, gene pairs
    
 Summary:
    calculate umis per sample - tabulate_per_cell_counts.py

 Downstream:
    make_matrix
    generate_qc_metrics

 Published:
    umis_per_cell - count of umis per cell
    umis_per_cell_intronic - count of umis per cell only from intronic reads

 Notes:

*************/

save_umi_per_cell = {params.output_dir + "/" + it - ~/.UMIs.per.cell.barcode.txt/ + "/umis_per_cell_barcode.txt"}
save_umi_per_int = {params.output_dir + "/" + it - ~/.UMIs.per.cell.barcode.intronic.txt/ + "/intronic_umis_per_cell_barcode.txt"}

process count_umis_by_sample {
    module 'modules:modules-init:modules-gs:python/3.6.4'
    cache 'lenient'
    memory '8 GB'
    publishDir path: "${params.output_dir}/", saveAs: save_umi_per_int, pattern: "*intronic.txt", mode: 'copy' 
    publishDir path: "${params.output_dir}/", saveAs: save_umi_per_cell, pattern: "*barcode.txt", mode: 'copy'  
  
    input:
        set val(key), file(cell_gene_count), file(gene_assign), file(logfile) from calc_dup_out  

    output:
        set key, file(cell_gene_count), file("count_umis_by_sample.log") into ubss_out
        set key, file("*UMIs.per.cell.barcode.txt") into umis_per_cell
        file "*UMIs.per.cell.barcode.intronic.txt" into umi_per_cell_intronic

    """
    cat ${logfile} > count_umis_by_sample.log
    printf "** Start process 'count_umis_by_sample' at: \$(date)\n\n" >> count_umis_by_sample.log
    printf "    Process versions: 
        \$(python --version)\n\n" >> count_umis_by_sample.log
    printf "    Process command:  
        tabulate_per_cell_counts.py 
            --gene_assignment_files "$gene_assign" 
            --all_counts_file "${key}.UMIs.per.cell.barcode.txt" 
            --intron_counts_file "${key}.UMIs.per.cell.barcode.intronic.txt"\n\n"      >> count_umis_by_sample.log


    tabulate_per_cell_counts.py \
        --gene_assignment_files "$gene_assign" \
        --all_counts_file "${key}.UMIs.per.cell.barcode.txt" \
        --intron_counts_file "${key}.UMIs.per.cell.barcode.intronic.txt"


    printf "    Process stats:
        Total cells                            : \$(wc -l ${key}.UMIs.per.cell.barcode.txt | awk '{print \$1;}')
        Total cells > 100 reads                : \$(awk '\$3>100{c++} END{print c+0}' ${key}.UMIs.per.cell.barcode.txt)
        Total cells > 1000 reads               : \$(awk '\$3>1000{c++} END{print c+0}' ${key}.UMIs.per.cell.barcode.txt)
        Total reads in cells with > 100 reads  : \$(awk '\$3>100{c=c+\$3} END{print c+0}' ${key}.UMIs.per.cell.barcode.txt)\n\n" >> count_umis_by_sample.log

    printf "** End process 'count_umis_by_sample' at: \$(date)\n\n" >> count_umis_by_sample.log
    """
}


/*************

Process: make_matrix

 Inputs:
    key - sample id
    gtf_path - path to gtf info folder
    cell_gene_count - gzipped text file with a count of cell, gene pairs
    logfile - running log

 Outputs:
    key - sample id
    logfile - running log
    umi_matrix - MatrixMarket format matrix of cells by genes
    cell_anno - Cell annotations for umi_matrix
    gene_anno - Gene annotations for umi_matrix
    gtf_path - path to gtf info folder
    
 Pass through:
    
 Summary:
    Generate a matrix of cells by genes - make_matrix.py

 Downstream:
    make_cds

 Published:
    umi_matrix - MatrixMarket format matrix of cell by umi
    cell_anno - Cell annotations for umi_matrix
    gene_anno - Gene annotations for umi_matrix

 Notes:

*************/

ubss_out.join(gtf_info2).set{make_matrix_prepped}
save_umi = {params.output_dir + "/" + it - ~/.umi_counts.mtx/ + "/umi_counts.mtx"}
save_cell_anno = {params.output_dir + "/" + it - ~/.cell_annotations.txt/ + "/cell_annotations.txt"}
save_gene_anno = {params.output_dir + "/" + it - ~/.gene_annotations.txt/ + "/gene_annotations.txt"}

process make_matrix {
    cache 'lenient'
    memory '15 GB'
    publishDir path: "${params.output_dir}/", saveAs: save_umi, pattern: "*umi_counts.mtx", mode: 'copy'
    publishDir path: "${params.output_dir}/", saveAs: save_cell_anno, pattern: "*cell_annotations.txt", mode: 'copy'
    publishDir path: "${params.output_dir}/", saveAs: save_gene_anno, pattern: "*gene_annotations.txt", mode: 'copy'

    input:
        set key, file(cell_gene_count), file(logfile), val(gtf_path) from make_matrix_prepped

    output:
        set key, file("*cell_annotations.txt"), file("*umi_counts.mtx"), file("*gene_annotations.txt"), val(gtf_path), file("make_matrix.log") into mat_output

    """
    cat ${logfile} > make_matrix.log
    printf "** Start process 'make_matrix' at: \$(date)\n\n" >> make_matrix.log

    echo '    Process command:
        make_matrix.py <(zcat $cell_gene_count) --gene_annotation "${gtf_path}/latest.gene.annotations" --key "$key"   
        cat ${gtf_path}/latest.gene.annotations > "${key}.gene_annotations.txt"  ' >> make_matrix.log
   

    make_matrix.py <(zcat $cell_gene_count) --gene_annotation "${gtf_path}/latest.gene.annotations" --key "$key" 
    cat "${gtf_path}/latest.gene.annotations" > "${key}.gene_annotations.txt"


    printf "\n** End process 'make_matrix' at: \$(date)\n\n" >> make_matrix.log
    """

}


/*************

Process: make_cds

 Inputs:
    key - sample id
    umi_matrix - MatrixMarket format matrix of cells by genes
    cell_anno - Cell annotations for umi_matrix
    gene_anno - Gene annotations for umi_matrix
    gtf_path - path to gtf info folder
    logfile - running log

 Outputs:
    key - sample id
    scrub_matrix - matrix of counts output in proper format for scrublet
    cds_object - cds object in RDS format
    cell_qc - csv of cell quality control information
    logfile - running log
    
 Pass through:
    
 Summary:
    Generate a monocle3 cds object - make_cds.R

 Downstream:
    run_scrublet
    calc_cell_totals

 Published:

 Notes:

*************/

process make_cds {
    cache 'lenient'
    module 'modules:modules-init:modules-gs:gcc/8.1.0:R/3.6.1'
    memory '15 GB'

    input:
        set key, file(cell_data), file(umi_matrix), file(gene_data), val(gtf_path), file(logfile) from mat_output

    output:
        set key, file("*for_scrub.mtx"), file("*.RDS"), file("*cell_qc.csv"), file("make_cds.log") into for_scrub
        file("*cell_qc.csv") into cell_qcs

    """
    cat ${logfile} > make_cds.log
    printf "** Start process 'make_cds' at: \$(date)\n\n" >> make_cds.log
    printf "    Process versions: 
        \$(R --version | grep 'R version')
            monocle3 version \$(Rscript -e 'packageVersion("monocle3")')\n\n" >> make_cds.log
    echo '    Process command:  
        make_cds.R 
            "$umi_matrix"
            "$cell_data"
            "$gene_data"
            "${gtf_path}/latest.genes.bed"
            "$key" \n' >> make_cds.log


    make_cds.R \
        "$umi_matrix"\
        "$cell_data"\
        "$gene_data"\
        "${gtf_path}/latest.genes.bed"\
        "$key"


    printf "** End process 'make_cds' at: \$(date)\n\n" >> make_cds.log
    """
}


/*************

Process: run_scrublet

 Inputs:
    key - sample id
    scrub_matrix - matrix of counts output in proper format for scrublet
    logfile - running log

 Outputs:
    key - sample id
    scrub_csv - scrublet results csv
    scrublet_png - png histogram of scrublet scores
    logfile - running log
    
 Pass through:
    cds_object - cds object in RDS format
    cell_qc - csv of cell quality control information
    
 Summary:
    Run scrublet to generate doublet scores - run_scrublet.py

 Downstream:
    calc_duplication_rate
    generate_dashboard
    finish_log

 Published:
    scrublet_png - png histogram of scrublet scores

 Notes:

*************/

save_hist = {params.output_dir + "/" + it - ~/_scrublet_hist.png/ + "/" + it}

process run_scrublet {
    publishDir path: "${params.output_dir}/", saveAs: save_hist, pattern: "*png", mode: 'copy'
    cache 'lenient'
    module 'modules:modules-init:modules-gs:python/3.6.4'
    memory '10 GB'

    input:
        set key, file(scrub_matrix), file(cds_object), file(cell_qc), file(logfile) from for_scrub

    output:
        set key, file("*scrublet_out.csv"), file(cds_object), file(cell_qc) into scrublet_out
        file ("*.png") into scrub_pngs
        set key, file("run_scrublet.log") into pipe_log

    """
    cat ${logfile} > run_scrublet.log
    printf "** Start process 'run_scrublet' at: \$(date)\n\n" >> run_scrublet.log
    printf "    Process versions: 
        \$(python --version)
            \$(pip freeze | grep scrublet | tr '==' ' ')\n\n" >> run_scrublet.log
    echo '    Process command:  
        run_scrublet.py --key $key --mat $scrub_matrix\n'  >> run_scrublet.log


    run_scrublet.py --key $key --mat $scrub_matrix


    printf "** End process 'run_scrublet' at: \$(date)\n\n" >> run_scrublet.log

    printf "** Start processes to generate qc metrics and dashboard at: \$(date)\n\n" >> run_scrublet.log
    """

}


/*************

Process: reformat_scrub

 Inputs:
    key - sample id
    cds_object - cds object in RDS format
    cell_qc - csv of cell quality control information
    scrub_csv - scrublet results csv
    dup_stats - file with duplication rate information for the sample

 Outputs:
    key - sample id
    cds_object - cds object in RDS format
    sample_stats - csv with sample-wise statistics
    cell_qc - csv of cell quality control information
    collision - file containing collision rate if barnyard sample
    
 Pass through:

 Summary:
    Add scrublet info to cell_qc and cds object
    Calculate collision rate for barnyard
    Calculate sample statistics

 Downstream:
    generate_qc_metrics
    zip_up_sample_stats
    collapse_collision

 Published:
    cds_object - cds object in RDS format
    sample_stats - csv with sample-wise statistics
    cell_qc - csv of cell quality control information

 Notes:

*************/

scrublet_out.join(duplication_rate_out).set{reformat_scrub_in}

save_cds = {params.output_dir + "/" + it - ~/_cds.RDS/ - ~/temp_fold/ + "/" + it - ~/temp_fold/}
save_cell_qc = {params.output_dir + "/" + it - ~/_cell_qc.csv/ - ~/temp_fold/ + "/" + it - ~/temp_fold/}
save_samp_stats = {params.output_dir + "/" + it - ~/_sample_stats.csv/ + "/" + it}

process reformat_scrub {
    cache 'lenient'
    module 'modules:modules-init:modules-gs:python/3.6.4:gcc/8.1.0:R/3.6.1'
    memory '10 GB'
    publishDir path: "${params.output_dir}/", saveAs: save_cds, pattern: "temp_fold/*cds.RDS", mode: 'copy'
    publishDir path: "${params.output_dir}/", saveAs: save_cell_qc, pattern: "temp_fold/*cell_qc.csv", mode: 'copy'
    publishDir path: "${params.output_dir}/", saveAs: save_samp_stats, pattern: "*sample_stats.csv", mode: 'copy'

    input:
        set key, file(scrub_csv), file(cds_object), file(cell_qc), file(dup_stats) from reformat_scrub_in

    output: 
        set key, file("temp_fold/*.RDS"), file("temp_fold/*.csv") into rscrub_out
        file("*sample_stats.csv") into sample_stats
        file("*collision.txt") into collision


    """
    #!/usr/bin/env Rscript

    library(monocle3)

    dir.create("temp_fold")
    cds <- readRDS("$cds_object")
    cell_qc <- read.csv("$cell_qc")

    if(nrow(pData(cds)) > 0) {
        scrublet_out <- read.csv("$scrub_csv", header=F)
        pData(cds)\$scrublet_score <- scrublet_out\$V1
        pData(cds)\$scrublet_call <- ifelse(scrublet_out\$V2 == 1, "Doublet", "Singlet")
        cell_qc\$scrublet_score <- scrublet_out\$V1
        cell_qc\$scrublet_call <- ifelse(scrublet_out\$V2 == 1, "Doublet", "Singlet")
    }

    write.csv(cell_qc, quote=FALSE, file="temp_fold/$cell_qc")

    dup_stats <- read.table(paste0("$key", ".duplication_rate_stats.txt"))

    df <- data.frame(sample="$key", n.reads = dup_stats\$V2, n.umi = dup_stats\$V3, 
                     duplication_rate = dup_stats\$V4,
                     doublet_count = sum(cell_qc\$scrublet_call == "Doublet", na.rm=TRUE),
                     doublet_perc = paste0(round(sum(cell_qc\$scrublet_call == "Doublet", 
                                                     na.rm=TRUE)/nrow(cell_qc) * 100, 1), "%"),
                     doublet_NAs=sum(is.na(cell_qc\$scrublet_call)))

    write.csv(df, file=paste0("$key", "_sample_stats.csv"), quote=FALSE, row.names=FALSE)
    saveRDS(cds, file="temp_fold/$cds_object")

    if ("$key" == "Barnyard") {
        fData(cds)\$mouse <- grepl("ENSMUSG", fData(cds)\$id)
        fData(cds)\$human <- grepl("ENSG", fData(cds)\$id)

        pData(cds)\$mouse_reads <- Matrix::colSums(exprs(cds)[fData(cds)\$mouse,])
        pData(cds)\$human_reads <- Matrix::colSums(exprs(cds)[fData(cds)\$human,])
        pData(cds)\$total_reads <- pData(cds)\$mouse_reads + pData(cds)\$human_reads
        pData(cds)\$human_perc <- pData(cds)\$human_reads/pData(cds)\$total_reads
        pData(cds)\$mouse_perc <- pData(cds)\$mouse_reads/pData(cds)\$total_reads
        pData(cds)\$collision <- ifelse(pData(cds)\$human_perc >= .9 | pData(cds)\$mouse_perc >= .9, FALSE, TRUE)

        collision_rate <- round(sum(pData(cds)\$collision/nrow(pData(cds))) * 200, 1)
        fileConn<-file("Barn_collision.txt")
        writeLines(paste0("$key", "\t", collision_rate, "%"), fileConn)
        close(fileConn) 
    } else {
        fileConn<-file("${key}_no_collision.txt")
        writeLines(paste0("$key", "\t", "NA"), fileConn)
        close(fileConn)
    }
    """

}


/*************

Process: generate_qc_metrics

 Inputs:
    key - sample id
    params.umi_cutoff
    cds_object - cds object in RDS format
    cell_qc - csv of cell quality control information
    umis_per_cell - count of umis per cell

 Outputs:
    cutoff - not currently used
    umap_png - png sample UMAP
    knee_png - png sample knee plot
    qc_png - png of cell qc stats

 Pass through:
    
 Summary:
    Generate a bunch of qc metrics and plots - generate_qc.R

 Downstream:
    generate_dashboard

 Published:
    umap_png - png sample UMAP
    knee_png - png sample knee plot
    qc_png - png of cell qc stats

 Notes:
    Need to test umi cutoff here and in cds function
    Need to either remove or use output cutoff

*************/

for_gen_qc = rscrub_out.join(umis_per_cell)
save_knee = {params.output_dir + "/" + it - ~/_knee_plot.png/ + "/" + it}
save_umap = {params.output_dir + "/" + it - ~/_UMAP.png/ + "/" + it}
save_cellqc = {params.output_dir + "/" + it - ~/_cell_qc.png/ + "/" + it}

process generate_qc_metrics {
    module 'modules:modules-init:modules-gs:gcc/8.1.0:R/3.6.1'
    memory '10 GB'
    cache 'lenient'
    publishDir path: "${params.output_dir}/", saveAs: save_umap, pattern: "*UMAP.png", mode: 'copy'
    publishDir path: "${params.output_dir}/", saveAs: save_knee, pattern: "*knee_plot.png", mode: 'copy'
    publishDir path: "${params.output_dir}/", saveAs: save_cellqc, pattern: "*cell_qc.png", mode: 'copy'

    input:
        set key, file(cds_object), file(cell_qc), file(umis_per_cell) from for_gen_qc

    output:
        file("*.png") into qc_plots
        file("*.txt") into cutoff

    """
    generate_qc.R\
        $cds_object $umis_per_cell $key \
        --specify_cutoff $params.umi_cutoff\
    """
}

/*************

Process: zip_up_sample_stats

 Inputs:
    sample_stats - csv with sample-wise statistics - collected

 Outputs:
    all_sample_stats - concatenated table of sample stats from all samples

 Pass through:
    
 Summary:
    Concatenate duplication information into one table

 Downstream:
    generate_dashboard

 Published:
    all_sample_stats - concatenated table of sample stats from all samples

 Notes:

*************/

process zip_up_sample_stats {
    cache 'lenient'
    publishDir path: "${params.output_dir}/", pattern: "all_sample_stats.csv", mode: 'copy'

    input:
        file files from sample_stats.collect()

    output:
        file "*ll_sample_stats.csv" into all_sample_stats

    """

     sed -s 1d $files > all_sample_stats.csv

    """      
}


/*************

Process: calc_cell_totals

 Inputs:
    cell_qc - csv of cell quality control information - collected

 Outputs:
    cell_counts - table cell totals above set UMI thresholds for all samples

 Pass through:
    
 Summary:
    Count cell totals above set UMI thresholds for all samples

 Downstream:
    generate_dashboard

 Published:

 Notes:

*************/

process calc_cell_totals {
    memory '1 GB'
    cache 'lenient'

    input:
        file cell_qc from cell_qcs.collect()

    output:
        file "*.txt" into cell_counts

    """

    for f in $cell_qc
    do
      awk 'BEGIN {FS=","}; \$2>100{c++} END{print FILENAME, "100", c-1}' \$f >> cell_counts.txt
      awk 'BEGIN {FS=","}; \$2>500{c++} END{print FILENAME, "500", c-1}' \$f >> cell_counts.txt
      awk 'BEGIN {FS=","}; \$2>1000{c++} END{print FILENAME, "1000", c-1}' \$f >> cell_counts.txt
    done

    """

}


/*************

Process: collapse_collision

 Inputs:
    collision - file containing collision rate if barnyard sample - collected

 Outputs:
    all_collision - concatenate collision values for all samples (all NA except Barnyard)

 Pass through:
    
 Summary:
    Concatenate collision values for all samples

 Downstream:
    generate_dashboard

 Published:

 Notes:

*************/

process collapse_collision {
    memory '1 GB'
    cache 'lenient'

    input:
        file col_file from collision.collect()

    output:
        file "*.txt" into all_collision

    """

    cat $col_file > all_collision.txt

    """
}


/*************

Process: generate_dashboard

 Inputs:
    cell_counts - table cell totals above set UMI thresholds for all samples
    all_collision - concatenate collision values for all samples (all NA except Barnyard)
    all_sample_stats - concatenated table of sample stats from all samples
    params.output_dir
    umap_png - png sample UMAP - combined as qc_plots
    knee_png - png sample knee plot - combined as qc_plots
    qc_png - png of cell qc stats - combined as qc_plots
    scrublet_png - png histogram of scrublet scores

 Outputs:
    exp_dash - experimental dashboard

 Pass through:
    
 Summary:
    Collect plots and generate data file for experimental dashboard
    Assemble dashboard

 Downstream:
    generate_summary_log

 Published:
    exp_dash - experimental dashboard

 Notes:

*************/

process generate_dashboard {
    module 'modules:modules-init:modules-gs:gcc/8.1.0:R/3.6.1'
    cache 'lenient'
    memory '1 GB'
    publishDir path: "${params.output_dir}/", pattern: "exp_dash", mode: 'copy'

    input:
        file all_sample_stats
        file cell_counts
        file all_collision
        file plots from qc_plots.collect()
        file scrublet_png from scrub_pngs.collect()

    output:
        file exp_dash into exp_dash_out

    """
    generate_dash_data.R $all_sample_stats $params.output_dir $cell_counts $all_collision

    mkdir exp_dash
    cp -R $baseDir/bin/skeleton_dash/* exp_dash/
    mv *.png exp_dash/img/

    mv *.js exp_dash/js/

    """
}


/*************

Process: finish_log

 Inputs:
    key - sample id
    logfile - running log
    exp_dash - experimental dashboard - input so runs last

 Outputs:
    full_log - Final full pipeline log
    summary_log - Summary log
    log_data - Logging info for experiment dash


 Pass through:
    
 Summary:
    Add parameter info to front of pipeline - allows restart when changing minor parameters
    Generate summary log
    Generate log info for experimental dash

 Downstream:
    END

 Published:
    full_log - Final full pipeline log
    summary_log - Summary log
    log_data - Logging info for experiment dash

 Notes:

*************/

save_logs = {params.output_dir + "/" + it - ~/_read_metrics.log/ - ~/_full.log/ + "/" + it}
save_json = {params.output_dir + "/" + it - ~/_log_data.js/ + "/" + it}

process finish_log {
    cache 'lenient'
    publishDir path: "${params.output_dir}/", saveAs: save_logs, pattern: "*.log", mode: 'copy'
    publishDir path: "${params.output_dir}/", saveAs: save_json, pattern: "*.js", mode: 'copy'
    
    input:
        set key, file(logfile) from pipe_log
        file exp_dash from exp_dash_out

    output:
        file("*_full.log") into full_log
        file("*_read_metrics.log") into summary_log
        file("*log_data.js") into log_json

    """
    head -n 2 ${logfile} > ${key}_full.log
    printf "Git Version, Commit ID, Session ID: $workflow.revision, $workflow.commitId, $workflow.sessionId\n" >> ${key}_full.log
    printf "Command:\n$workflow.commandLine\n\n" >> ${key}_full.log
    printf "***** PARAMETERS *****: \n\n" >> ${key}_full.log
    printf "    params.run_dir:               $params.run_dir\n" >> ${key}_full.log
    printf "    params.output_dir:            $params.output_dir\n" >> ${key}_full.log
    printf "    params.sample_sheet:          $params.sample_sheet\n" >> ${key}_full.log
    printf "    params.p7_rows:               $params.p7_rows\n" >> ${key}_full.log
    printf "    params.p5_cols:               $params.p5_cols\n" >> ${key}_full.log
    printf "    params.demux_out:             $params.demux_out\n" >> ${key}_full.log
    printf "    params.level:                 $params.level\n" >> ${key}_full.log
    printf "    params.max_cores:             $params.max_cores\n" >> ${key}_full.log
    printf "    params.samples:               $params.samples\n" >> ${key}_full.log
    printf "    params.star_file:             $params.star_file\n" >> ${key}_full.log
    printf "    params.gene_file:             $params.gene_file\n" >> ${key}_full.log
    printf "    params.umi_cutoff:            $params.umi_cutoff\n" >> ${key}_full.log
    printf "    params.rt_barcode_file:       $params.rt_barcode_file\n" >> ${key}_full.log
    printf "    params.hash_list:             $params.hash_list\n" >> ${key}_full.log
    printf "    params.max_wells_per_sample:  $params.max_wells_per_sample\n\n" >> ${key}_full.log

    tail -n +2 ${logfile} >> ${key}_full.log
    printf "\n** End processes generate qc metrics and dashboard at: \$(date)\n\n" >> ${key}_full.log
    printf "***** END PIPELINE *****: \n\n" >> ${key}_full.log
    filename=${key}_full.log

    # Trimming:
    trim_start=`cat \$filename | grep 'sequences processed in total' | awk -F ' ' '{sum += \$1} END {print sum}'`
    trim_lost=`cat \$filename | grep 'Sequences removed because they became shorter' | awk -F ' ' '{sum += \$14} END {print sum}'`
    trim_end=\$((\$trim_start - \$trim_lost))

    # Alignment:
    align_start=`cat \$filename | grep 'Number of input reads' | awk -F '|' '{sum += \$2} END {print sum}'`
    align_mapped=`cat \$filename | grep 'Uniquely mapped reads number' | awk -F '|' '{sum += \$2} END {print sum}'`
    align_totals=(\$(cat \$filename | grep 'Number of input reads' | cut -d "|" -f 2 | awk '{print \$1}'))
    align_multimapped=`cat \$filename | grep 'Number of reads mapped to multiple loci' |  awk -F '|' '{sum += \$2} END {print sum}'`
    align_too_short_arr=(\$(cat \$filename | grep 'unmapped: too short' | cut -d "|" -f 2 | tr '%' ' ' | awk '{\$1=\$1/100;print}'))
    align_too_short=`a=0
    for i in \${align_too_short_arr[@]}
    do
        echo "\${align_too_short_arr[\$a]} * \${align_totals[\$a]}" | bc 
        a=\$((a+1))
    done | awk '{sum += \$1} END {print sum}'`

    # Sort and Filter:
    sf_start=`cat \$filename | grep 'sort_and_filter starting reads' | awk -F ':' '{sum += \$2} END {print sum}'`
    sf_end=`cat \$filename | grep 'sort_and_filter ending reads' | awk -F ':' '{sum += \$2} END {print sum}'`

    # Dups:
    dup_start=`cat \$filename | grep 'remove_dups starting reads' | awk -F ':' '{sum += \$2} END {print sum}'`
    dup_end=`cat \$filename | grep 'remove_dups ending reads' | awk -F ':' '{sum += \$2} END {print sum}'`

    # Assignment:
    assigned_exonic=`cat \$filename | grep '    exonic     ' | awk -F ' ' '{sum += \$2} END {print sum}'`
    assigned_intronic=`cat \$filename | grep '    intronic     ' | awk -F ' ' '{sum += \$2} END {print sum}'`
    assigned_end=\$((\$assigned_exonic + \$assigned_intronic))

    # In real cells:
    reads_in_cells=`cat \$filename | grep 'Total reads in cells with > 100 reads' | awk -F ':' '{sum += \$2} END {print sum}'`
    
    printf "
        const log_data = { 
            "alignment_start" : \$align_start,
            "alignment_mapped" : \$align_mapped,
            "align_multimapped" : \$align_multimapped,
            "align_too_short" : \$align_too_short,
            "sf_start" : \$sf_start,
            "sf_end" : \$sf_end,
            "dup_start" : \$dup_start,
            "dup_end" : \$dup_end,
            "assigned_exonic" : \$assigned_exonic,
            "assigned_intronic" : \$assigned_intronic,
            "reads_in_cells" : \$reads_in_cells }
    " > ${key}_log_data.js


    printf "***** PIPELINE READ STATS *****: \n\n" >> ${key}_read_metrics.log

    printf "%20s %20s %20s %20s %20s\n" "Process" "Starting reads" "Ending reads" "% lost" "% of total lost" >> ${key}_read_metrics.log
    printf "========================================================================================================\n" >> ${key}_read_metrics.log
    printf "%20s %20s %20s %20.2f %20.2f\n" "Trimming" \$trim_start \$trim_end \$(echo "(\$trim_start - \$trim_end)/\$trim_start * 100" | bc -l ) \$(echo "(\$trim_start - \$trim_end)/\$trim_start * 100" | bc -l ) >> ${key}_read_metrics.log
    printf "%20s %20s %20s %20.2f %20.2f\n" "Alignment" \$align_start \$sf_start \$(echo "(\$align_start - \$sf_start)/\$align_start * 100" | bc -l ) \$(echo "(\$align_start - \$sf_start)/\$trim_start * 100" | bc -l ) >> ${key}_read_metrics.log
    printf "%20s %20s %20s %20.2f %20.2f\n" "Filtering" \$sf_start \$sf_end \$(echo "(\$sf_start - \$sf_end)/\$sf_start * 100" | bc -l ) \$(echo "(\$sf_start - \$sf_end)/\$trim_start * 100" | bc -l ) >> ${key}_read_metrics.log
    printf "%20s %20s %20s %20.2f %20.2f\n" "Deduplication" \$dup_start \$dup_end \$(echo "(\$dup_start - \$dup_end)/\$dup_start * 100" | bc -l ) \$(echo "(\$dup_start - \$dup_end)/\$trim_start * 100" | bc -l ) >> ${key}_read_metrics.log
    printf "%20s %20s %20s %20.2f %20.2f\n" "Gene assignment" \$dup_end \$assigned_end \$(echo "(\$dup_end - \$assigned_end)/\$dup_end * 100" | bc -l ) \$(echo "(\$dup_end - \$assigned_end)/\$trim_start * 100" | bc -l ) >> ${key}_read_metrics.log
 
    printf "\nAlignment details: \n" >> ${key}_read_metrics.log
    printf "%25s %20s %20s\n" "" "Count" "Percent"  >> ${key}_read_metrics.log
    printf "========================================================================================================\n" >> ${key}_read_metrics.log
    printf "%25s %20s %20s\n" "Total reads processed:" \$align_start "" >> ${key}_read_metrics.log
    printf "%25s %20s %20.2f\n" "Reads uniquely mapped:" \$align_mapped \$(echo "(\$align_mapped)/\$align_start * 100" | bc -l ) >> ${key}_read_metrics.log
    printf "%25s %20s %20.2f\n" "Reads multi-mapped:" \$align_multimapped \$(echo "(\$align_multimapped)/\$align_start * 100" | bc -l )  >> ${key}_read_metrics.log
    printf "%25s %20s %20.2f\n" "Reads too short:" \$align_too_short \$(echo "(\$align_too_short)/\$align_start * 100" | bc -l ) >> ${key}_read_metrics.log

 
    cat ${key}_read_metrics.log >> ${key}_full.log

    """

}

workflow.onComplete {
	println ( workflow.success ? "Done! Saving output" : "Oops .. something went wrong" )
}
<|MERGE_RESOLUTION|>--- conflicted
+++ resolved
@@ -911,13 +911,8 @@
 
 
     printf "
-<<<<<<< HEAD
         remove_dups ending reads  : \$(wc -l ${key}.bed | awk '{print \$1;}')\n\n
         Read assignments:\n\$(awk '{count[\$3]++} END {for (word in count) { printf "            %-20s %10i\\n", word, count[word]}}' ${key}_ga.txt)\n\n" >> merge_assignment.log
-=======
-        remove_dups ending reads  : \$(wc -l ${key}.bed | awk '{print \$1;}')\n
-        Read assignments:\n\$(awk '{count[\$3]++} END {for (word in count) { printf "            %-20s %10i\\n", word, count[word]}}' ${key}.bed)\n\n" >> merge_assignment.log
->>>>>>> ba914158
 
     printf "** End processes 'remove duplicates, assign_genes, merge_assignment' at: \$(date)\n\n" >> merge_assignment.log
     
