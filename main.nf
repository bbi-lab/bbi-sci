
// Parse input parameters
params.help = false
params.samples = false
params.star_file = "$baseDir/bin/star_file.txt"
params.gene_file = "$baseDir/bin/gene_file.txt"
params.umi_cutoff = 100
params.rt_barcode_file="default"
params.max_cores = 16
params.hash_list = false
params.max_wells_per_sample = 20

//print usage
if (params.help) {
    log.info ''
    log.info 'BBI sci-RNA-seq Pipeline'
    log.info '--------------------------------'
    log.info ''
    log.info 'For reproducibility, please specify all parameters to a config file'
    log.info 'by specifying -c CONFIG_FILE.config.'
    log.info ''
    log.info 'Usage: '
    log.info '    nextflow run bbi-sci -c CONFIG_FILE'
    log.info ''
    log.info 'Help: '
    log.info '    --help                                     Show this message and exit.'
    log.info ''
    log.info 'Required parameters (specify in your config file):'
    log.info '    params.output_dir = OUTPUT DIRECTORY       Output directory.'
    log.info '    params.sample_sheet = SAMPLE_SHEET_PATH    Sample sheet of the format described in the README.'
    log.info '    params.demux_out = DEMUX OUTPUT DIR        Path to the demux_out folder from the bbi-dmux run.'
    log.info '    params.level = 3                           2 or 3 level sci?'
    log.info ''
    log.info 'Optional parameters (specify in your config file):'
    log.info '    params.rt_barcode_file = "default"         The path to a custom RT barcode file. If "default", default BBI barcodes will be used.'
    log.info '    params.max_cores = 16                      The maximum number of cores to use - fewer will be used if appropriate.'
    log.info '    process.maxForks = 20                      The maximum number of processes to run at the same time on the cluster.'
    log.info '    process.queue = "trapnell-short.q"         The queue on the cluster where the jobs should be submitted. '
    log.info '    params.samples = [sample1, sample2]        Add to only run certain samples from trimming on. Default is to run all.'
    log.info '    params.star_file = PATH/TO/FILE            File with the genome to star maps, similar to the one included with the package.'
    log.info '    params.gene_file = PATH/TO/FILE            File with the genome to gene model maps, similar to the one included with the package.'
    log.info '    params.umi_cutoff = 100                    The umi cutoff to be called a cell in matrix output.'
    log.info '    params.hash_list = false                   Path to a tab-delimited file with at least two columns, first the hash name and second the hash barcode sequence. Default is false to indicate no hashing.'
    log.info '    params.max_wells_per_sample = 20           The maximum number of wells per sample - if a sample is in more wells, the fastqs will be split then reassembled for efficiency.'
    log.info ''
    log.info 'Issues? Contact hpliner@uw.edu'
    exit 1
}

// check required options
if (!params.output_dir || !params.sample_sheet || !params.level || !params.demux_out) {
    exit 1, "Must include config file using -c CONFIG_FILE.config that includes output_dir, sample_sheet, level and demux_out"
}


/*************

Process: check_sample_sheet

 Inputs:
    params.sample_sheet
    params.star_file
    params.level
    params.max_wells_per_sample
    params.rt_barcode_file

 Outputs:
    good_sample_sheet - corrected csv sample sheet
    logfile - running log
    log_piece1 - piece of log to be concatenated for full log

 Pass through:

 Summary:
    Check and process sample sheet - check_sample_sheet.py
    Start log

 Downstream:
    gather_info
    trim_fastqs
    combine_logs

 Published:

 Notes:

*************/

process check_sample_sheet {
    cache 'lenient'
    module 'modules:modules-init:modules-gs:python/3.6.4'

    output:
        file "*.csv" into good_sample_sheet
        file '*.log' into log_check_sample
        file 'start.txt' into log_piece1

    """
    printf "BBI bbi-sci Pipeline Log\n\n" > start.log
    printf "Run started at: \$(date)\n\n" >> start.log

    printf "***** BEGIN PIPELINE *****: \n\n" >> start.log
    printf "** Start process 'check_sample_sheet' at: \$(date)\n\n" >> start.log
    printf "    Process versions: 
        \$(python --version)\n\n" >> start.log
    printf "    Process command: 
        check_sample_sheet.py --sample_sheet $params.sample_sheet --star_file $params.star_file 
            --level $params.level --rt_barcode_file $params.rt_barcode_file 
            --max_wells_per_samp $params.max_wells_per_sample\n\n" >> start.log


    check_sample_sheet.py --sample_sheet $params.sample_sheet --star_file $params.star_file \
        --level $params.level --rt_barcode_file $params.rt_barcode_file \
        --max_wells_per_samp $params.max_wells_per_sample


    printf "** End process 'check_sample_sheet' at: \$(date)\n\n" >> start.log
    cp start.log start.txt
    """

}

// Generate a sample list with fixed naming
samp_file = file(params.sample_sheet)
def samp_list = []

for (line in samp_file.readLines()) {
    samp_list.add(line.split(",")[1])
}

samp_list = samp_list.collect{"$it".replaceAll(/\s/, ".").replaceAll(/_/, ".").replaceAll(/-/, ".").replaceAll(/\\//, ".")}
samp_list.removeElement("Sample.ID")

if (params.samples != false) {
    samp_list.intersect(params.samples.collect{"$it".replaceAll(/\s/, ".").replaceAll(/_/, ".").replaceAll(/-/, ".").replaceAll(/\\//, ".")})
}


/*************

Process: trim_fastqs

 Inputs:
    input_fastq - all fastq files from params.demux_out folder
    logfile - running log
 
 Outputs:
    trim_out - output folder from trimming - stops here
    key - sample id
    name - file id (including lane and split info)
    trimmed_fastq - trimmed, gzipped fastq
    logfile - running log
    log_piece2 - piece of log to be concatenated for full log

 Pass through:
    input_fastq - all fastq files from params.demux_out folder

 Summary:
    Trim fastqs - trim_galore
    Continue log
    
 Downstream:
    gather_info
    process_hashes
 
 Published:

 Notes:
    Only moves forward if sample is in samp_list - where params.samples comes in

*************/

process trim_fastqs {
    cache 'lenient'
    memory '12G'
    module 'modules:modules-init:modules-gs:python/2.7.3:cutadapt/1.8.3:trim_galore/0.4.1'

    input:
        file input_fastq from Channel.fromPath("${params.demux_out}/*.fastq.gz")
        file logfile from log_check_sample

    output:
        file "trim_out" into trim_output
        set val(key), val(name), file("trim_out/*.fq.gz"), file('trim.log'), file('*trim.txt') into trimmed_fastqs
        set val(key), file(input_fastq) into fastqs_out

    when:
        !((input_fastq.name.split(/-L[0-9]{3}/)[0].split(/\.fq.part/)[0]) in "Undetermined") && ((input_fastq.name.split(/-L[0-9]{3}/)[0].split(/\.fq.part/)[0]) in samp_list)

    script:
        name = input_fastq.baseName - ~/.fastq/
        key = input_fastq.baseName.split(/-L[0-9]{3}/)[0].split(/\.fq.part/)[0]

    """
    cat ${logfile} > trim.log
    printf "** Start process 'trim_fastqs' for $input_fastq at: \$(date)\n\n" > piece.log
    printf "    Process versions: 
        " >> piece.log
    python --version &>> piece.log
    printf "        trim_galore \$(trim_galore -v | grep version | awk '{\$1=\$1;print}')
        cutadapt version \$(cutadapt --version)\n\n" >> piece.log

    printf "    Process command: 
        trim_galore $input_fastq -a AAAAAAAA --three_prime_clip_R1 1 
            --gzip -o ./trim_out/\n
    Process output:\n" >> piece.log


    mkdir trim_out
    trim_galore $input_fastq \
        -a AAAAAAAA \
        --three_prime_clip_R1 1 \
        --gzip \
        -o ./trim_out/
    
    
    cat trim_out/*trimming_report.txt | sed '/Overview of/,/RUN/{//!d}' | sed 's/Overview of removed sequences//' >> piece.log
    printf "** End process 'trim_fastqs' at: \$(date)\n\n" >> piece.log
    cp piece.log ${name}_trim.txt
    cat piece.log >> trim.log
    """
}


/*************

Process: gather_info

 Inputs:
    good_sample_sheet - corrected csv sample sheet
    key - sample id
    params.star_file
    params.gene_file

 Outputs:
    key - sample id
    star_path - path to star index folder
    gtf_path - path to gtf info folder
    star_mem - GB needed for star alignment

 Pass through:
    name - file id (including lane and split info)
    trimmed_fastq - trimmed, gzipped fastq
    log_piece2 - piece of log to be concatenated for full log
    logfile - running log

 Summary:
    Gather the star and gtf paths and info for downstream
    
 Downstream:
    split_bam
    make_matrix
    align_reads

 Published:

 Notes:

*************/

process gather_info {
    cache 'lenient'
    memory '1G'
    module 'modules:modules-init:modules-gs:python/3.6.4'

    input:
        file good_sample_sheet
        set val(key), val(name), file(trimmed_fastq), file(logfile), file(log_piece2) from trimmed_fastqs

    output:
        set val(key), val(name), env(star_path), env(star_mem), file(trimmed_fastq), file(logfile), file(log_piece2) into align_prepped
        set val(key), env(gtf_path) into gtf_info
        set val(key), env(gtf_path) into gtf_info2

    """

    spec=`awk 'BEGIN {FS=",";OFS=","};{sub(" ", ".", \$2);sub("/", ".", \$2);sub("-", ".", \$2);sub("_", ".", \$2);split(\$2,a,"_fq_part");print(\$1, a[1], \$3)}' $good_sample_sheet | awk 'BEGIN {FS=","}; \$2=="$key" {print \$3}' | uniq`
    star_mem=`awk -v var="\$spec" '\$1==var {print \$3}' $params.star_file | uniq`
    star_path=`awk -v var="\$spec" '\$1==var {print \$2}' $params.star_file | uniq`
    gtf_path=`awk -v var="\$spec" '\$1==var {print \$2}' $params.gene_file | uniq`    

    """
}


/*************

Process: process_hashes

 Inputs:
    key - sample id
    input_fastq - all fastq files from params.demux_out folder
    params.hash_list

 Outputs:
    hash_log - log of the hash information
    hash_mtx - MatrixMarket matrix of hash information
    hash_cell - Cell info for matrix of hash information
    hash_hash - Hash info for matrix of hash information

 Pass through:

 Summary:
    Collect and process hash barcodes - process_hashes.py
    
 Downstream:

 Published:
    hash_mtx - MatrixMarket matrix of hash information
    hash_cell - Cell info for matrix of hash information
    hash_hash - Hash info for matrix of hash information

 Notes:
    Only when params.hash = true

*************/

// Group fastqs for finding hash barcodes
fastqs_out
    .groupTuple()
    .set { for_hash }

save_hash_cell = {params.output_dir + "/" + it - ~/.hashumis_cells.txt/ + "/" + it}
save_hash_hash = {params.output_dir + "/" + it - ~/.hashumis_hashes.txt/ + "/" + it}
save_hash_mtx = {params.output_dir + "/" + it - ~/.hashumis.mtx/ + "/" + it}

process process_hashes {
    cache 'lenient'
    memory '12G'
    module 'modules:modules-init:modules-gs:python/3.6.4'
    publishDir path: "${params.output_dir}/", saveAs: save_hash_cell, pattern: "*hashumis_cells.txt", mode: 'copy'
    publishDir path: "${params.output_dir}/", saveAs: save_hash_hash, pattern: "*hashumis_hashes.txt", mode: 'copy'
    publishDir path: "${params.output_dir}/", saveAs: save_hash_mtx, pattern: "*.mtx", mode: 'copy'

    input:
        set key, file(input_fastq) from for_hash

    output:
        file("*hash.log") into hash_logs
        set file("*mtx"), file("*hashumis_cells.txt"), file("*hashumis_hashes.txt") into hash_mats

    when:
        params.hash_list != false

    """
    process_hashes.py --hash_sheet $params.hash_list \
        --fastq <(zcat $input_fastq) --key $key 

    """
}


/*************

Process: align_reads

 Inputs:
    name - file id (including lane and split info)
    star_path - path to star index folder
    star_mem - GB needed for star alignment
    trimmed_fastq - trimmed, gzipped fastq
    logfile - running log
    cores_align - number of cores to use

 Outputs:
    align_out - folder of all alignment output - stops here
    name - file id (including lane and split info)
    aligned_bam - bam output from star alignment
    logfile - running log
    log_piece3 - piece of log to be concatenated for full log

 Pass through:
    key - sample id
    log_piece2 - piece of log to be concatenated for full log

 Summary:
    Align reads to genome using STAR
    
 Downstream:
    sort_and_filter

 Published:

 Notes:

*************/

// Cores for alignment set at 8 unless limit is lower
if (params.max_cores < 8) {
    cores_align = params.max_cores
} else {
    cores_align = 8
}

process align_reads {
    cache 'lenient'
    module 'modules:modules-init:modules-gs:STAR/2.5.2b'
    memory { star_mem.toInteger()/cores_align + " GB" }
    penv 'serial'
    cpus cores_align

    input:
        set val(key), val(name), val(star_path), val(star_mem), file(trimmed_fastq), file(logfile), file(log_piece2) from align_prepped

    output:
        file "align_out" into align_output
        set val(key), val(name), file("align_out/*Aligned.out.bam"), file('align.log'), file(log_piece2), file("*align.txt") into aligned_bams

    """
    cat ${logfile} > align.log
    printf "** Start process 'align_reads' for $trimmed_fastq at: \$(date)\n\n" > piece.log
    printf "    Process versions: 
        \$(STAR --version)\n\n" >> piece.log

    printf "    Process command: 
        STAR --runThreadN $cores_align --genomeDir $star_path 
            --readFilesIn $trimmed_fastq --readFilesCommand zcat --outFileNamePrefix ./align_out/${name} 
            --outSAMtype BAM Unsorted --outSAMmultNmax 1 --outSAMstrandField intronMotif\n
    
    Reference genome information:
        \$(grep fastq_url $star_path/../*gsrc/record.out | awk '{\$1=\$2=""; print \$0}')
        FASTA download date: \$(grep fastq_download_date $star_path/../*gsrc/record.out | awk '{\$1=\$2=""; print \$0}')
        Non REF sequences removed.

        \$(grep gtf_url $star_path/../*gsrc/record.out | awk '{\$1=\$2=""; print \$0}')
        GTF download date: \$(grep gtf_download_date $star_path/../*gsrc/record.out | awk '{\$1=\$2=""; print \$0}')
        \$(grep gtf_include_biotypes $star_path/record.out | awk '{\$1=\$2=""; print \$0}')

    Process output:\n" >> piece.log


    mkdir align_out 
    STAR \
        --runThreadN $cores_align \
        --genomeDir $star_path \
        --readFilesIn $trimmed_fastq \
        --readFilesCommand zcat \
        --outFileNamePrefix ./align_out/${name}  \
        --outSAMtype BAM Unsorted \
        --outSAMmultNmax 1 \
        --outSAMstrandField intronMotif


    cat align_out/*Log.final.out >> piece.log

    printf "\n** End process 'align_reads' at: \$(date)\n\n" >> piece.log

    cp piece.log ${name}_align.txt
    cat piece.log >> align.log

    """

}


/*************

Process: sort_and_filter

 Inputs:
    name - file id (including lane and split info)
    aligned_bam - bam output from star alignment
    logfile - running log
    cores_sf - number of cores to use

 Outputs:
    name - file id (including lane and split info)
    sorted_bam - sorted and quality filtered bam
    log_piece4 - piece of log to be concatenated for full log

 Pass through:
    key - sample id
    log_piece2 - piece of log to be concatenated for full log
    log_piece3 - piece of log to be concatenated for full log

 Summary:
    Use samtools to filter for read quality 30 and sort bam
    
 Downstream:
    merge_bams
    combine_logs

 Published:

 Notes:

*************/

// Cores for sort and filter set at 10 unless limit is lower
if (params.max_cores < 10) {
    cores_sf = params.max_cores
} else {
    cores_sf = 10
}

process sort_and_filter {
    cache 'lenient'
    module 'modules:modules-init:modules-gs:samtools/1.4'
    memory '1 GB'
    penv 'serial'
    cpus cores_sf

    input:
        set val(key), val(name), file(aligned_bam), file(logfile), file(log_piece2), file(log_piece3) from aligned_bams
    
    output:
        set val(key), file("*.bam") into sorted_bams
        set val(key), file(log_piece2), file(log_piece3), file("*_sf.txt") into log_pieces

    """
    printf "** Start process 'sort_and_filter' for $aligned_bam at: \$(date)\n\n" > ${name}_piece.log
    printf "    Process versions: 
        \$(samtools --version | tr '\n' ' ')\n\n" >> ${name}_piece.log
    printf "    Process command: 
        samtools view -bh -q 30 -F 4 '$aligned_bam' 
            | samtools sort -@ $cores_sf - > '${name}.bam'\n\n" >> ${name}_piece.log


    samtools view -bh -q 30 -F 4 "$aligned_bam" \
        | samtools sort -@ $cores_sf - \
        > "${name}.bam"


    printf "    Process stats:
        sort_and_filter starting reads: \$(samtools view -c $aligned_bam)
        sort_and_filter ending reads  : \$(samtools view -c ${name}.bam)\n\n" >> ${name}_piece.log
    printf "** End process 'sort_and_filter' at: \$(date)\n\n" >> ${name}_piece.log

    cp ${name}_piece.log ${name}_sf.txt

    """
}


/*************

Process: combine_logs

 Inputs:
    log_piece1 - piece of log to be concatenated for full log
    log_piece2 - piece of log to be concatenated for full log
    log_piece3 - piece of log to be concatenated for full log
    log_piece4 - piece of log to be concatenated for full log

 Outputs:
    logfile - concatenated running log

 Pass through:
    key - sample id

 Summary:
    Combine the log pieces from the first steps in the correct order
    
 Downstream:
    merge_bams

 Published:

 Notes:

*************/

log_pieces
    .groupTuple()
    .set { logs_to_combine }

process combine_logs {
    cache 'lenient'
    module 'modules:modules-init:modules-gs'
    memory '1 GB'

    input:
        file log_piece1
        set val(key), file(log_piece2), file(log_piece3), file(log_piece4) from logs_to_combine

    output:
        set val(key), file("*_pre.log") into log_premerge

    """

    cat $log_piece1 $log_piece2 $log_piece3 $log_piece4 > ${key}_pre.log

    """
}


/*************

Process: merge_bams

 Inputs:
    key - sample id
    logfile - running log
    sorted_bam - sorted and quality filtered bam

 Outputs:
    key - sample id
    merged_bam - sorted and quality filtered bam merged by sample
    read_count - file with the total reads listed
    logfile - running log

 Pass through:

 Summary:
    Use samtools to merge bams from the same sample
    Count the number of reads in the sample
    
 Downstream:
    split_bam
    calc_duplication_rate

 Published:
    merged_bam - sorted and quality filtered bam merged by sample

 Notes:

*************/

if (params.max_cores < 8) {
    cores_merge = params.max_cores
} else {
    cores_merge = 8
}

sorted_bams
    .groupTuple()
    .set { bams_to_merge }
    
log_premerge.join(bams_to_merge).set{for_merge_bams}

save_bam = {params.output_dir + "/" + it - ~/.bam/ + "/" + it}

process merge_bams {
    cache 'lenient'
    module 'modules:modules-init:modules-gs:samtools/1.4'
    publishDir path: "${params.output_dir}/", saveAs: save_bam, pattern: "*.bam", mode: 'copy'
    penv 'serial'
    cpus cores_merge

    input:
        set key, file(logfile), file(sorted_bam) from for_merge_bams

    output:
        set key, file("*.bam"), file("merge_bams.log") into sample_bams
        set key, file("*.read_count.txt") into read_count

    """
    cat ${logfile} > merge_bams.log
    printf "** Start process 'merge_bams' at: \$(date)\n\n" >> merge_bams.log
    printf "    Process versions: 
        \$(samtools --version | tr '\n' ' ')\n\n" >> merge_bams.log
    printf "    Process command: 
        samtools merge ${key}.bam $sorted_bam\n\n" >> merge_bams.log


    samtools merge -@ $cores_merge ${key}.bam $sorted_bam


    printf "${key}\t\$(samtools view -c ${key}.bam)" > ${key}.read_count.txt

    printf "** End process 'merge_bams' at: \$(date)\n\n" >> merge_bams.log
    """
}


/*************

Process: split_bam

 Inputs:
    merged_bam - sorted and quality filtered bam merged by sample
    logfile - running log

 Outputs:
    merged_bam - sorted and quality filtered bam merged by sample - stops here
    split_bam - bams split by reference (chromosome)

 Pass through:
    key - sample id
    gtf_path - path to gtf info folder
    logfile - running log

 Summary:
    Use bamtools split to split bam by reference (chromosome) for speed
    Combine the small non-chromosomal references to keep file number reasonable
    
 Downstream:
    merge_assignment
    remove_dups_assign_genes

 Published:

 Notes:
    Potential improvement: find a way to split bams into more evenly sized chunks

*************/

sample_bams.join(gtf_info).set{assign_prepped}

process split_bam {
    cache 'lenient'
    memory '1 GB'
    module 'modules:modules-init:modules-gs:samtools/1.4:bamtools/2.2.3:bedtools/2.26.0:python/3.6.4'

    input:
        set key, file(merged_bam), file(logfile), val(gtf_path) from assign_prepped

    output:
        set key, file("split_bams/*.bam"), val(gtf_path) into split_bams mode flatten
        set key, file("remove_dups.log") into split_bam_log
        file merged_bam into output 
        
    """
    cat ${logfile} > remove_dups.log
    printf "** Start processes 'remove duplicates, assign_genes, merge_assignment' at: \$(date)\n\n" >> remove_dups.log
    printf "    Process versions:
        \$(bedtools --version)
        \$(samtools --version | tr '\n' ' ')
        \$(bamtools --version | grep bamtools)
        \$(python --version)\n\n" >> remove_dups.log

    echo '    Process command:
        mkdir split_bams
        bamtools split -in $merged_bam -reference -stub split_bams/split
        
        rmdup.py --bam in_bam --output_bam out.bam

        bedtools bamtobed -i out.bam -split 
                | sort -k1,1 -k2,2n -k3,3n -S 5G 
                > "in_bam.bed"

        bedtools map 
            -a in_bam.bed 
            -b exon_index 
            -nonamecheck -s -f 0.95 -c 7 -o distinct -delim "|" 
        | bedtools map 
            -a - -b gene_index 
            -nonamecheck -s -f 0.95 -c 4 -o distinct -delim "|" 
        | sort -k4,4 -k2,2n -k3,3n -S 5G
        | datamash 
            -g 4 first 1 first 2 last 3 first 5 first 6 collapse 7 collapse 8 
        | assign-reads-to-genes.py gene_index 
        | awk \$3 == "exonic" || \$3 == "intronic" {{
                split(\$1, arr, "|")
                printf "%s_%s_%s\t%s\t%s\\n", arr[3], arr[4], arr[5], \$2, \$3
        }} 
        | sort -k2,2 -k1,1 -S 5G > in_bam.txt

        cat in_bed > key.bed
        sort -m -k2,2 -k1,1 in_assign | datamash -g 1,2 count 2 
        | gzip > key.gz
        ' >> remove_dups.log 

    printf "    Process stats:
        remove_dups starting reads: \$(samtools view -c $merged_bam)" >> remove_dups.log


    mkdir split_bams
    bamtools split -in $merged_bam -reference -stub split_bams/split
    cd split_bams
    ls | grep "_[0-9A-Za-z\\.]\\{3,\\}.bam\$" | samtools merge split.REFnonstand.bam -b -
    ls | grep "_[0-9A-Za-z\\.]\\{3,\\}.bam\$" | xargs -d"\\n" rm
    mv split.REFnonstand.bam split.REF_nonstand.bam


    """

}


/*************

Process: remove_dups_assign_genes

 Inputs:
    split_bam - bams split by reference (chromosome)
    gtf_path - path to gtf info folder

 Outputs:
    split_gene_assign - text file with 3 columns: sample|cell, gene, gene type (exonic, intronic)
    split_bed - deduplicated sorted bed file 

 Pass through:
    key - sample id

 Summary:
    1. Remove duplicate reads using rmdup.py
    2. Use bedtools map to map the dedupped bed file to all exons with options:
        -s forced strandedness
        -f 0.95 95% of read must overlap exon
        -c 7 map the name of the gene
        -o distinct concatenate list of gene names
        -delim "|" custom delimiter
        -nonamecheck Don't error if there are different naming conventions for the chromosomes
    3. Use bedtools map to map output to gene index
        -s forced strandedness
        -f 0.95 95% of read must overlap exon
        -c 4 map the name of the cell name
        -o distinct concatenate list of gene names
        -delim "|" custom delimiter
        -nonamecheck Don't error if there are different naming conventions for the chromosomes
    4. Sort and collapse
    5. Run assign-reads-to-genes.py to deal with exon v intron

 Downstream:
    merge_assignment

 Published:

 Notes:
    Potential speed up - remove non-genic reads before sort?

*************/

process remove_dups_assign_genes {
    cache 'lenient'
    memory '3 GB'
    module 'modules:modules-init:modules-gs:bedtools/2.26.0:python/3.6.4:coreutils/8.24'

    input:
        set key, file(split_bam), val(gtf_path) from split_bams

    output:
        set key, file("*.bed"), file("*.txt") into remove_dup_part_out

    """
    rmdup.py --bam $split_bam --output_bam out.bam

    bedtools bamtobed -i out.bam -split \
            | sort -k1,1 -k2,2n -k3,3n -S 5G \
            > "${split_bam}.bed"

    bedtools map \
        -a "${split_bam}.bed" \
        -b "${gtf_path}/latest.exons.bed" \
        -nonamecheck -s -f 0.95 -c 7 -o distinct -delim '|' \
    | bedtools map \
        -a - -b "${gtf_path}/latest.genes.bed" \
        -nonamecheck -s -f 0.95 -c 4 -o distinct -delim '|' \
    | sort -k4,4 -k2,2n -k3,3n -S 5G\
    | datamash \
        -g 4 first 1 first 2 last 3 first 5 first 6 collapse 7 collapse 8 \
    | assign-reads-to-genes.py "${gtf_path}/latest.genes.bed" \
    | awk '\$3 == "exonic" || \$3 == "intronic" {{
            split(\$1, arr, "|")
            printf "%s_%s_%s\t%s\t%s\\n", arr[3], arr[4], arr[5], \$2, \$3
    }}' \
    | sort -k1,1 -k2,2 -S 5G > "${split_bam}.txt"

    """

}

/*************

Process: merge_assignment

 Inputs:
    key - sample id
    split_gene_assign - text file with 3 columns: sample|cell, gene, gene type (exonic, intronic)
    split_bed - deduplicated sorted bed file 
    logfile - running log

 Outputs:
    key - sample id
    sample_bed - deduplicated sorted bed file
    gene_assign - text file with 3 columns: sample|cell, gene, gene type (exonic, intronic)
    cell_gene_count - gzipped text file with a count of cell, gene pairs
    logfile - running log

 Pass through:
    
 Summary:
    merge bed files by sample
    merge gene assignment files by sample
    make cell gene count file

 Downstream:
    count_umis_by_sample

 Published:

 Notes:

*************/

remove_dup_part_out
    .groupTuple()
    .join(split_bam_log)
    .set { for_cat_dups }

process merge_assignment {
    cache 'lenient'
    memory '1 GB'
    module 'modules:modules-init:modules-gs:coreutils/8.24'

    input:
        set key, file(split_bed), file(split_gene_assign), file(logfile) from for_cat_dups

    output:
        set key, file("*.gz"), file("*_ga.txt"), file("*.bed"), file("merge_assignment.log") into merge_assignment_out

    """
    cat ${logfile} > merge_assignment.log

    cat $split_bed > "${key}.bed"
    sort -m -k1,1 -k2,2 $split_gene_assign > "${key}_ga.txt"

    datamash -g 1,2 count 2 < "${key}_ga.txt" \
    | gzip > "${key}.gz"


    printf "
        remove_dups ending reads  : \$(wc -l ${key}.bed | awk '{print \$1;}')\n\n
        Read assignments:\n\$(awk '{count[\$3]++} END {for (word in count) { printf "            %-20s %10i\\n", word, count[word]}}' ${key}_ga.txt)\n\n" >> merge_assignment.log

    printf "** End processes 'remove duplicates, assign_genes, merge_assignment' at: \$(date)\n\n" >> merge_assignment.log
    
    """
}


/*************

Process: calc_duplication_rate

 Inputs:
    key - sample id
    sample_bed - deduplicated sorted bed file
    read_count - file with the total reads listed
    logfile - running log

 Outputs:
    key - sample id
    dup_stats - file with duplication rate information for the sample
    logfile - running log

 Pass through:
    gene_assign - text file with 3 columns: sample|cell, gene, gene type (exonic, intronic)
    cell_gene_count - gzipped text file with a count of cell, gene pairs
 
 Summary:
    Calculate total umis
    Calculate duplication rate

 Downstream:
    count_umis_by_sample
    reformat_scrub

 Published:

 Notes:
    Potential speed up  - get UMI count from collapsed cell_gene_count instead of bed

*************/

merge_assignment_out.join(read_count).set{ calc_duplication_rate_in } 

process calc_duplication_rate {
    cache 'lenient'
    memory '20 GB'    
    module 'modules:modules-init:modules-gs:samtools/1.4:coreutils/8.24'

    input:
        set val(key), file(cell_gene_count), file(gene_assign), file(sample_bed), file(logfile), file(read_count) from calc_duplication_rate_in  

    output:
        file "*.UMI_count.txt" into summarize_dup_out
        set val(key), file(cell_gene_count), file(gene_assign), file("calc_duplication_rate.log") into calc_dup_out
        set val(key), file("*duplication_rate_stats.txt") into duplication_rate_out
    """

    cat ${logfile} > calc_duplication_rate.log
    printf "** Start process 'calc_duplication_rate' at: \$(date)\n\n" >> calc_duplication_rate.log
    printf "    Process versions: 
        \$(samtools --version | tr '\n' ' ')\n\n" >> calc_duplication_rate.log
    echo '    Process command:      
    awk "{{ split(\$4, arr, "|")
            if (!seen[arr[1]]) {{
                seen[arr[1]] = 1; count[arr[2]]++;
            }}
            }} END {{
                for (sample in count) {{
                print sample "\\t" count[sample]
                }}
            }}" "$sample_bed" \
    | sort -k1,1 -S 5G\
    >"${key}.UMI_count.txt"

    cat ${key}.UMI_count.txt \
    | join - "${key}.read_count.txt" \
    | awk "{{ 
            printf "%-18s   %10d    %10d    %7.1f%\\n",
                \$1, \$3, \$2, 100 * (1 - \$2/\$3);
    }}" \
    >"${key}.duplication_rate_stats.txt" \n'  >> calc_duplication_rate.log


    awk '{{ split(\$4, arr, "|")
            if (!seen[arr[1]]) {{
                seen[arr[1]] = 1; count[arr[2]]++;
            }}
            }} END {{
                for (sample in count) {{
                print sample "\\t" count[sample]
                }}
            }}' "$sample_bed" \
    | sort -k1,1 -S 5G\
    >"${key}.UMI_count.txt"

    cat ${key}.UMI_count.txt \
    | join - "$read_count" \
    | awk '{{ 
            printf "%-18s   %10d    %10d    %7.1f%\\n",
                \$1, \$3, \$2, 100 * (1 - \$2/\$3);
    }}' \
    >"${key}.duplication_rate_stats.txt"


    printf "\n** End process 'calc_duplication_rate' at: \$(date)\n\n" >> calc_duplication_rate.log
    """
}

/*************

Process: count_umis_by_sample

 Inputs:
    key - sample id
    gene_assign - text file with 3 columns: sample|cell, gene, gene type (exonic, intronic)
    logfile - running log

 Outputs:
    key - sample id
    logfile - running log
    umis_per_cell - count of umis per cell
    umis_per_cell_intronic - count of umis per cell only from intronic reads - stops here
    
 Pass through:
    cell_gene_count - gzipped text file with a count of cell, gene pairs
    
 Summary:
    calculate umis per sample - tabulate_per_cell_counts.py

 Downstream:
    make_matrix
    generate_qc_metrics

 Published:
    umis_per_cell - count of umis per cell
    umis_per_cell_intronic - count of umis per cell only from intronic reads

 Notes:

*************/

save_umi_per_cell = {params.output_dir + "/" + it - ~/.UMIs.per.cell.barcode.txt/ + "/umis_per_cell_barcode.txt"}
save_umi_per_int = {params.output_dir + "/" + it - ~/.UMIs.per.cell.barcode.intronic.txt/ + "/intronic_umis_per_cell_barcode.txt"}

process count_umis_by_sample {
    module 'modules:modules-init:modules-gs:python/3.6.4'
    cache 'lenient'
    memory '8 GB'
    publishDir path: "${params.output_dir}/", saveAs: save_umi_per_int, pattern: "*intronic.txt", mode: 'copy' 
    publishDir path: "${params.output_dir}/", saveAs: save_umi_per_cell, pattern: "*barcode.txt", mode: 'copy'  
  
    input:
        set val(key), file(cell_gene_count), file(gene_assign), file(logfile) from calc_dup_out  

    output:
        set key, file(cell_gene_count), file("count_umis_by_sample.log") into ubss_out
        set key, file("*UMIs.per.cell.barcode.txt") into umis_per_cell
        file "*UMIs.per.cell.barcode.intronic.txt" into umi_per_cell_intronic

    """
    cat ${logfile} > count_umis_by_sample.log
    printf "** Start process 'count_umis_by_sample' at: \$(date)\n\n" >> count_umis_by_sample.log
    printf "    Process versions: 
        \$(python --version)\n\n" >> count_umis_by_sample.log
    printf "    Process command:  
        tabulate_per_cell_counts.py 
            --gene_assignment_files "$gene_assign" 
            --all_counts_file "${key}.UMIs.per.cell.barcode.txt" 
            --intron_counts_file "${key}.UMIs.per.cell.barcode.intronic.txt"\n\n"      >> count_umis_by_sample.log


    tabulate_per_cell_counts.py \
        --gene_assignment_files "$gene_assign" \
        --all_counts_file "${key}.UMIs.per.cell.barcode.txt" \
        --intron_counts_file "${key}.UMIs.per.cell.barcode.intronic.txt"


    printf "    Process stats:
        Total cells                            : \$(wc -l ${key}.UMIs.per.cell.barcode.txt | awk '{print \$1;}')
        Total cells > 100 reads                : \$(awk '\$3>100{c++} END{print c+0}' ${key}.UMIs.per.cell.barcode.txt)
        Total cells > 1000 reads               : \$(awk '\$3>1000{c++} END{print c+0}' ${key}.UMIs.per.cell.barcode.txt)
        Total reads in cells with > 100 reads  : \$(awk '\$3>100{c=c+\$3} END{print c+0}' ${key}.UMIs.per.cell.barcode.txt)\n\n" >> count_umis_by_sample.log

    printf "** End process 'count_umis_by_sample' at: \$(date)\n\n" >> count_umis_by_sample.log
    """
}


/*************

Process: make_matrix

 Inputs:
    key - sample id
    gtf_path - path to gtf info folder
    cell_gene_count - gzipped text file with a count of cell, gene pairs
    logfile - running log

 Outputs:
    key - sample id
    logfile - running log
    umi_matrix - MatrixMarket format matrix of cells by genes
    cell_anno - Cell annotations for umi_matrix
    gene_anno - Gene annotations for umi_matrix
    gtf_path - path to gtf info folder
    
 Pass through:
    
 Summary:
    Generate a matrix of cells by genes - make_matrix.py

 Downstream:
    make_cds

 Published:
    umi_matrix - MatrixMarket format matrix of cell by umi
    cell_anno - Cell annotations for umi_matrix
    gene_anno - Gene annotations for umi_matrix

 Notes:

*************/

ubss_out.join(gtf_info2).set{make_matrix_prepped}
save_umi = {params.output_dir + "/" + it - ~/.umi_counts.mtx/ + "/umi_counts.mtx"}
save_cell_anno = {params.output_dir + "/" + it - ~/.cell_annotations.txt/ + "/cell_annotations.txt"}
save_gene_anno = {params.output_dir + "/" + it - ~/.gene_annotations.txt/ + "/gene_annotations.txt"}

process make_matrix {
    cache 'lenient'
    memory '15 GB'
    publishDir path: "${params.output_dir}/", saveAs: save_umi, pattern: "*umi_counts.mtx", mode: 'copy'
    publishDir path: "${params.output_dir}/", saveAs: save_cell_anno, pattern: "*cell_annotations.txt", mode: 'copy'
    publishDir path: "${params.output_dir}/", saveAs: save_gene_anno, pattern: "*gene_annotations.txt", mode: 'copy'

    input:
        set key, file(cell_gene_count), file(logfile), val(gtf_path) from make_matrix_prepped

    output:
        set key, file("*cell_annotations.txt"), file("*umi_counts.mtx"), file("*gene_annotations.txt"), val(gtf_path), file("make_matrix.log") into mat_output

    """
    cat ${logfile} > make_matrix.log
    printf "** Start process 'make_matrix' at: \$(date)\n\n" >> make_matrix.log

    echo '    Process command:
        make_matrix.py <(zcat $cell_gene_count) --gene_annotation "${gtf_path}/latest.gene.annotations" --key "$key"   
        cat ${gtf_path}/latest.gene.annotations > "${key}.gene_annotations.txt"  ' >> make_matrix.log
   

    make_matrix.py <(zcat $cell_gene_count) --gene_annotation "${gtf_path}/latest.gene.annotations" --key "$key" 
    cat "${gtf_path}/latest.gene.annotations" > "${key}.gene_annotations.txt"


    printf "\n** End process 'make_matrix' at: \$(date)\n\n" >> make_matrix.log
    """

}


/*************

Process: make_cds

 Inputs:
    key - sample id
    umi_matrix - MatrixMarket format matrix of cells by genes
    cell_anno - Cell annotations for umi_matrix
    gene_anno - Gene annotations for umi_matrix
    gtf_path - path to gtf info folder
    logfile - running log

 Outputs:
    key - sample id
    scrub_matrix - matrix of counts output in proper format for scrublet
    cds_object - cds object in RDS format
    cell_qc - csv of cell quality control information
    logfile - running log
    
 Pass through:
    
 Summary:
    Generate a monocle3 cds object - make_cds.R

 Downstream:
    run_scrublet
    calc_cell_totals

 Published:

 Notes:

*************/

process make_cds {
    cache 'lenient'
    module 'modules:modules-init:modules-gs:gcc/8.1.0:R/3.6.1'
    memory '15 GB'

    input:
        set key, file(cell_data), file(umi_matrix), file(gene_data), val(gtf_path), file(logfile) from mat_output

    output:
        set key, file("*for_scrub.mtx"), file("*.RDS"), file("*cell_qc.csv"), file("make_cds.log") into for_scrub
        file("*cell_qc.csv") into cell_qcs

    """
    cat ${logfile} > make_cds.log
    printf "** Start process 'make_cds' at: \$(date)\n\n" >> make_cds.log
    printf "    Process versions: 
        \$(R --version | grep 'R version')
            monocle3 version \$(Rscript -e 'packageVersion("monocle3")')\n\n" >> make_cds.log
    echo '    Process command:  
        make_cds.R 
            "$umi_matrix"
            "$cell_data"
            "$gene_data"
            "${gtf_path}/latest.genes.bed"
            "$key" \n' >> make_cds.log


    make_cds.R \
        "$umi_matrix"\
        "$cell_data"\
        "$gene_data"\
        "${gtf_path}/latest.genes.bed"\
        "$key"


    printf "** End process 'make_cds' at: \$(date)\n\n" >> make_cds.log
    """
}


/*************

Process: run_scrublet

 Inputs:
    key - sample id
    scrub_matrix - matrix of counts output in proper format for scrublet
    logfile - running log

 Outputs:
    key - sample id
    scrub_csv - scrublet results csv
    scrublet_png - png histogram of scrublet scores
    logfile - running log
    
 Pass through:
    cds_object - cds object in RDS format
    cell_qc - csv of cell quality control information
    
 Summary:
    Run scrublet to generate doublet scores - run_scrublet.py

 Downstream:
    calc_duplication_rate
    generate_dashboard
    finish_log

 Published:
    scrublet_png - png histogram of scrublet scores

 Notes:

*************/

save_hist = {params.output_dir + "/" + it - ~/_scrublet_hist.png/ + "/" + it}

process run_scrublet {
    publishDir path: "${params.output_dir}/", saveAs: save_hist, pattern: "*png", mode: 'copy'
    cache 'lenient'
<<<<<<< HEAD
    module 'modules:java/latest:modules-init:modules-gs:python/3.6.4'
    memory '20 GB'
=======
    module 'modules:modules-init:modules-gs:python/3.6.4'
    memory '10 GB'

>>>>>>> 14d4dc23
    input:
        set key, file(scrub_matrix), file(cds_object), file(cell_qc), file(logfile) from for_scrub

    output:
        set key, file("*scrublet_out.csv"), file(cds_object), file(cell_qc) into scrublet_out
        file ("*.png") into scrub_pngs
        set key, file("run_scrublet.log") into pipe_log

    """
    cat ${logfile} > run_scrublet.log
    printf "** Start process 'run_scrublet' at: \$(date)\n\n" >> run_scrublet.log
    printf "    Process versions: 
        \$(python --version)
            \$(pip freeze | grep scrublet | tr '==' ' ')\n\n" >> run_scrublet.log
    echo '    Process command:  
        run_scrublet.py --key $key --mat $scrub_matrix\n'  >> run_scrublet.log


    run_scrublet.py --key $key --mat $scrub_matrix


    printf "** End process 'run_scrublet' at: \$(date)\n\n" >> run_scrublet.log

    printf "** Start processes to generate qc metrics and dashboard at: \$(date)\n\n" >> run_scrublet.log
    """

}


/*************

Process: reformat_scrub

 Inputs:
    key - sample id
    cds_object - cds object in RDS format
    cell_qc - csv of cell quality control information
    scrub_csv - scrublet results csv
    dup_stats - file with duplication rate information for the sample

 Outputs:
    key - sample id
    cds_object - cds object in RDS format
    sample_stats - csv with sample-wise statistics
    cell_qc - csv of cell quality control information
    collision - file containing collision rate if barnyard sample
    
 Pass through:

 Summary:
    Add scrublet info to cell_qc and cds object
    Calculate collision rate for barnyard
    Calculate sample statistics

 Downstream:
    generate_qc_metrics
    zip_up_sample_stats
    collapse_collision

 Published:
    cds_object - cds object in RDS format
    sample_stats - csv with sample-wise statistics
    cell_qc - csv of cell quality control information

 Notes:

*************/

scrublet_out.join(duplication_rate_out).set{reformat_scrub_in}

save_cds = {params.output_dir + "/" + it - ~/_cds.RDS/ - ~/temp_fold/ + "/" + it - ~/temp_fold/}
save_cell_qc = {params.output_dir + "/" + it - ~/_cell_qc.csv/ - ~/temp_fold/ + "/" + it - ~/temp_fold/}
save_samp_stats = {params.output_dir + "/" + it - ~/_sample_stats.csv/ + "/" + it}

process reformat_scrub {
    cache 'lenient'
    module 'modules:modules-init:modules-gs:python/3.6.4:gcc/8.1.0:R/3.6.1'
    memory '10 GB'
    publishDir path: "${params.output_dir}/", saveAs: save_cds, pattern: "temp_fold/*cds.RDS", mode: 'copy'
    publishDir path: "${params.output_dir}/", saveAs: save_cell_qc, pattern: "temp_fold/*cell_qc.csv", mode: 'copy'
    publishDir path: "${params.output_dir}/", saveAs: save_samp_stats, pattern: "*sample_stats.csv", mode: 'copy'

    input:
        set key, file(scrub_csv), file(cds_object), file(cell_qc), file(dup_stats) from reformat_scrub_in

    output: 
        set key, file("temp_fold/*.RDS"), file("temp_fold/*.csv") into rscrub_out
        file("*sample_stats.csv") into sample_stats
        file("*collision.txt") into collision


    """
    #!/usr/bin/env Rscript

    library(monocle3)

    dir.create("temp_fold")
    cds <- readRDS("$cds_object")
    cell_qc <- read.csv("$cell_qc")

    if(nrow(pData(cds)) > 0) {
        scrublet_out <- read.csv("$scrub_csv", header=F)
        pData(cds)\$scrublet_score <- scrublet_out\$V1
        pData(cds)\$scrublet_call <- ifelse(scrublet_out\$V2 == 1, "Doublet", "Singlet")
        cell_qc\$scrublet_score <- scrublet_out\$V1
        cell_qc\$scrublet_call <- ifelse(scrublet_out\$V2 == 1, "Doublet", "Singlet")
    }

    write.csv(cell_qc, quote=FALSE, file="temp_fold/$cell_qc")

    dup_stats <- read.table(paste0("$key", ".duplication_rate_stats.txt"))

    df <- data.frame(sample="$key", n.reads = dup_stats\$V2, n.umi = dup_stats\$V3, 
                     duplication_rate = dup_stats\$V4,
                     doublet_count = sum(cell_qc\$scrublet_call == "Doublet", na.rm=TRUE),
                     doublet_perc = paste0(round(sum(cell_qc\$scrublet_call == "Doublet", 
                                                     na.rm=TRUE)/nrow(cell_qc) * 100, 1), "%"),
                     doublet_NAs=sum(is.na(cell_qc\$scrublet_call)))

    write.csv(df, file=paste0("$key", "_sample_stats.csv"), quote=FALSE, row.names=FALSE)
    saveRDS(cds, file="temp_fold/$cds_object")

    if ("$key" == "Barnyard") {
        fData(cds)\$mouse <- grepl("ENSMUSG", fData(cds)\$id)
        fData(cds)\$human <- grepl("ENSG", fData(cds)\$id)

        pData(cds)\$mouse_reads <- Matrix::colSums(exprs(cds)[fData(cds)\$mouse,])
        pData(cds)\$human_reads <- Matrix::colSums(exprs(cds)[fData(cds)\$human,])
        pData(cds)\$total_reads <- pData(cds)\$mouse_reads + pData(cds)\$human_reads
        pData(cds)\$human_perc <- pData(cds)\$human_reads/pData(cds)\$total_reads
        pData(cds)\$mouse_perc <- pData(cds)\$mouse_reads/pData(cds)\$total_reads
        pData(cds)\$collision <- ifelse(pData(cds)\$human_perc >= .9 | pData(cds)\$mouse_perc >= .9, FALSE, TRUE)

        collision_rate <- round(sum(pData(cds)\$collision/nrow(pData(cds))) * 200, 1)
        fileConn<-file("Barn_collision.txt")
        writeLines(paste0("$key", "\t", collision_rate, "%"), fileConn)
        close(fileConn) 
    } else {
        fileConn<-file("${key}_no_collision.txt")
        writeLines(paste0("$key", "\t", "NA"), fileConn)
        close(fileConn)
    }
    """

}


/*************

Process: generate_qc_metrics

 Inputs:
    key - sample id
    params.umi_cutoff
    cds_object - cds object in RDS format
    cell_qc - csv of cell quality control information
    umis_per_cell - count of umis per cell

 Outputs:
    cutoff - not currently used
    umap_png - png sample UMAP
    knee_png - png sample knee plot
    qc_png - png of cell qc stats

 Pass through:
    
 Summary:
    Generate a bunch of qc metrics and plots - generate_qc.R

 Downstream:
    generate_dashboard

 Published:
    umap_png - png sample UMAP
    knee_png - png sample knee plot
    qc_png - png of cell qc stats

 Notes:
    Need to test umi cutoff here and in cds function
    Need to either remove or use output cutoff

*************/

for_gen_qc = rscrub_out.join(umis_per_cell)
save_knee = {params.output_dir + "/" + it - ~/_knee_plot.png/ + "/" + it}
save_umap = {params.output_dir + "/" + it - ~/_UMAP.png/ + "/" + it}
save_cellqc = {params.output_dir + "/" + it - ~/_cell_qc.png/ + "/" + it}

process generate_qc_metrics {
    module 'modules:modules-init:modules-gs:gcc/8.1.0:R/3.6.1'
    memory '10 GB'
    cache 'lenient'
    publishDir path: "${params.output_dir}/", saveAs: save_umap, pattern: "*UMAP.png", mode: 'copy'
    publishDir path: "${params.output_dir}/", saveAs: save_knee, pattern: "*knee_plot.png", mode: 'copy'
    publishDir path: "${params.output_dir}/", saveAs: save_cellqc, pattern: "*cell_qc.png", mode: 'copy'

    input:
        set key, file(cds_object), file(cell_qc), file(umis_per_cell) from for_gen_qc

    output:
        file("*.png") into qc_plots
        file("*.txt") into cutoff

    """
    generate_qc.R\
        $cds_object $umis_per_cell $key \
        --specify_cutoff $params.umi_cutoff\
    """
}

/*************

Process: zip_up_sample_stats

 Inputs:
    sample_stats - csv with sample-wise statistics - collected

 Outputs:
    all_sample_stats - concatenated table of sample stats from all samples

 Pass through:
    
 Summary:
    Concatenate duplication information into one table

 Downstream:
    generate_dashboard

 Published:
    all_sample_stats - concatenated table of sample stats from all samples

 Notes:

*************/

process zip_up_sample_stats {
    cache 'lenient'
    publishDir path: "${params.output_dir}/", pattern: "all_sample_stats.csv", mode: 'copy'

    input:
        file files from sample_stats.collect()

    output:
        file "*ll_sample_stats.csv" into all_sample_stats

    """

     sed -s 1d $files > all_sample_stats.csv

    """      
}


/*************

Process: calc_cell_totals

 Inputs:
    cell_qc - csv of cell quality control information - collected

 Outputs:
    cell_counts - table cell totals above set UMI thresholds for all samples

 Pass through:
    
 Summary:
    Count cell totals above set UMI thresholds for all samples

 Downstream:
    generate_dashboard

 Published:

 Notes:

*************/

process calc_cell_totals {
    memory '1 GB'
    cache 'lenient'

    input:
        file cell_qc from cell_qcs.collect()

    output:
        file "*.txt" into cell_counts

    """

    for f in $cell_qc
    do
      awk 'BEGIN {FS=","}; \$2>100{c++} END{print FILENAME, "100", c-1}' \$f >> cell_counts.txt
      awk 'BEGIN {FS=","}; \$2>500{c++} END{print FILENAME, "500", c-1}' \$f >> cell_counts.txt
      awk 'BEGIN {FS=","}; \$2>1000{c++} END{print FILENAME, "1000", c-1}' \$f >> cell_counts.txt
    done

    """

}


/*************

Process: collapse_collision

 Inputs:
    collision - file containing collision rate if barnyard sample - collected

 Outputs:
    all_collision - concatenate collision values for all samples (all NA except Barnyard)

 Pass through:
    
 Summary:
    Concatenate collision values for all samples

 Downstream:
    generate_dashboard

 Published:

 Notes:

*************/

process collapse_collision {
    memory '1 GB'
    cache 'lenient'

    input:
        file col_file from collision.collect()

    output:
        file "*.txt" into all_collision

    """

    cat $col_file > all_collision.txt

    """
}


/*************

Process: generate_dashboard

 Inputs:
    cell_counts - table cell totals above set UMI thresholds for all samples
    all_collision - concatenate collision values for all samples (all NA except Barnyard)
    all_sample_stats - concatenated table of sample stats from all samples
    params.output_dir
    umap_png - png sample UMAP - combined as qc_plots
    knee_png - png sample knee plot - combined as qc_plots
    qc_png - png of cell qc stats - combined as qc_plots
    scrublet_png - png histogram of scrublet scores

 Outputs:
    exp_dash - experimental dashboard

 Pass through:
    
 Summary:
    Collect plots and generate data file for experimental dashboard
    Assemble dashboard

 Downstream:
    generate_summary_log

 Published:
    exp_dash - experimental dashboard

 Notes:

*************/

process generate_dashboard {
    module 'modules:modules-init:modules-gs:gcc/8.1.0:R/3.6.1'
    cache 'lenient'
    memory '1 GB'
    publishDir path: "${params.output_dir}/", pattern: "exp_dash", mode: 'copy'

    input:
        file all_sample_stats
        file cell_counts
        file all_collision
        file plots from qc_plots.collect()
        file scrublet_png from scrub_pngs.collect()

    output:
        file exp_dash into exp_dash_out

    """
    generate_dash_data.R $all_sample_stats $params.output_dir $cell_counts $all_collision

    mkdir exp_dash
    cp -R $baseDir/bin/skeleton_dash/* exp_dash/
    mv *.png exp_dash/img/

    mv *.js exp_dash/js/

    """
}


/*************

Process: finish_log

 Inputs:
    key - sample id
    logfile - running log
    exp_dash - experimental dashboard - input so runs last

 Outputs:
    full_log - Final full pipeline log
    summary_log - Summary log
    log_data - Logging info for experiment dash


 Pass through:
    
 Summary:
    Add parameter info to front of pipeline - allows restart when changing minor parameters
    Generate summary log
    Generate log info for experimental dash

 Downstream:
    END

 Published:
    full_log - Final full pipeline log
    summary_log - Summary log
    log_data - Logging info for experiment dash

 Notes:

*************/

save_logs = {params.output_dir + "/" + it - ~/_read_metrics.log/ - ~/_full.log/ + "/" + it}
save_json = {params.output_dir + "/" + it - ~/_log_data.js/ + "/" + it}

process finish_log {
    cache 'lenient'
    publishDir path: "${params.output_dir}/", saveAs: save_logs, pattern: "*.log", mode: 'copy'
    publishDir path: "${params.output_dir}/", saveAs: save_json, pattern: "*.js", mode: 'copy'
    
    input:
        set key, file(logfile) from pipe_log
        file exp_dash from exp_dash_out

    output:
        file("*_full.log") into full_log
        file("*_read_metrics.log") into summary_log
        file("*log_data.js") into log_json

    """
    head -n 2 ${logfile} > ${key}_full.log
    printf "Git Version, Commit ID, Session ID: $workflow.revision, $workflow.commitId, $workflow.sessionId\n" >> ${key}_full.log
    printf "Command:\n$workflow.commandLine\n\n" >> ${key}_full.log
    printf "***** PARAMETERS *****: \n\n" >> ${key}_full.log
    printf "    params.run_dir:               $params.run_dir\n" >> ${key}_full.log
    printf "    params.output_dir:            $params.output_dir\n" >> ${key}_full.log
    printf "    params.sample_sheet:          $params.sample_sheet\n" >> ${key}_full.log
    printf "    params.p7_rows:               $params.p7_rows\n" >> ${key}_full.log
    printf "    params.p5_cols:               $params.p5_cols\n" >> ${key}_full.log
    printf "    params.demux_out:             $params.demux_out\n" >> ${key}_full.log
    printf "    params.level:                 $params.level\n" >> ${key}_full.log
    printf "    params.max_cores:             $params.max_cores\n" >> ${key}_full.log
    printf "    params.samples:               $params.samples\n" >> ${key}_full.log
    printf "    params.star_file:             $params.star_file\n" >> ${key}_full.log
    printf "    params.gene_file:             $params.gene_file\n" >> ${key}_full.log
    printf "    params.umi_cutoff:            $params.umi_cutoff\n" >> ${key}_full.log
    printf "    params.rt_barcode_file:       $params.rt_barcode_file\n" >> ${key}_full.log
    printf "    params.hash_list:             $params.hash_list\n" >> ${key}_full.log
    printf "    params.max_wells_per_sample:  $params.max_wells_per_sample\n\n" >> ${key}_full.log

    tail -n +2 ${logfile} >> ${key}_full.log
    printf "\n** End processes generate qc metrics and dashboard at: \$(date)\n\n" >> ${key}_full.log
    printf "***** END PIPELINE *****: \n\n" >> ${key}_full.log
    filename=${key}_full.log

    # Trimming:
    trim_start=`cat \$filename | grep 'sequences processed in total' | awk -F ' ' '{sum += \$1} END {print sum}'`
    trim_lost=`cat \$filename | grep 'Sequences removed because they became shorter' | awk -F ' ' '{sum += \$14} END {print sum}'`
    trim_end=\$((\$trim_start - \$trim_lost))

    # Alignment:
    align_start=`cat \$filename | grep 'Number of input reads' | awk -F '|' '{sum += \$2} END {print sum}'`
    align_mapped=`cat \$filename | grep 'Uniquely mapped reads number' | awk -F '|' '{sum += \$2} END {print sum}'`
    align_totals=(\$(cat \$filename | grep 'Number of input reads' | cut -d "|" -f 2 | awk '{print \$1}'))
    align_multimapped=`cat \$filename | grep 'Number of reads mapped to multiple loci' |  awk -F '|' '{sum += \$2} END {print sum}'`
    align_too_short_arr=(\$(cat \$filename | grep 'unmapped: too short' | cut -d "|" -f 2 | tr '%' ' ' | awk '{\$1=\$1/100;print}'))
    align_too_short=`a=0
    for i in \${align_too_short_arr[@]}
    do
        echo "\${align_too_short_arr[\$a]} * \${align_totals[\$a]}" | bc 
        a=\$((a+1))
    done | awk '{sum += \$1} END {print sum}'`

    # Sort and Filter:
    sf_start=`cat \$filename | grep 'sort_and_filter starting reads' | awk -F ':' '{sum += \$2} END {print sum}'`
    sf_end=`cat \$filename | grep 'sort_and_filter ending reads' | awk -F ':' '{sum += \$2} END {print sum}'`

    # Dups:
    dup_start=`cat \$filename | grep 'remove_dups starting reads' | awk -F ':' '{sum += \$2} END {print sum}'`
    dup_end=`cat \$filename | grep 'remove_dups ending reads' | awk -F ':' '{sum += \$2} END {print sum}'`

    # Assignment:
    assigned_exonic=`cat \$filename | grep '    exonic     ' | awk -F ' ' '{sum += \$2} END {print sum}'`
    assigned_intronic=`cat \$filename | grep '    intronic     ' | awk -F ' ' '{sum += \$2} END {print sum}'`
    assigned_end=\$((\$assigned_exonic + \$assigned_intronic))

    # In real cells:
    reads_in_cells=`cat \$filename | grep 'Total reads in cells with > 100 reads' | awk -F ':' '{sum += \$2} END {print sum}'`
    
    printf "
        const log_data = { 
            "alignment_start" : \$align_start,
            "alignment_mapped" : \$align_mapped,
            "align_multimapped" : \$align_multimapped,
            "align_too_short" : \$align_too_short,
            "sf_start" : \$sf_start,
            "sf_end" : \$sf_end,
            "dup_start" : \$dup_start,
            "dup_end" : \$dup_end,
            "assigned_exonic" : \$assigned_exonic,
            "assigned_intronic" : \$assigned_intronic,
            "reads_in_cells" : \$reads_in_cells }
    " > ${key}_log_data.js


    printf "***** PIPELINE READ STATS *****: \n\n" >> ${key}_read_metrics.log

    printf "%20s %20s %20s %20s %20s\n" "Process" "Starting reads" "Ending reads" "% lost" "% of total lost" >> ${key}_read_metrics.log
    printf "========================================================================================================\n" >> ${key}_read_metrics.log
    printf "%20s %20s %20s %20.2f %20.2f\n" "Trimming" \$trim_start \$trim_end \$(echo "(\$trim_start - \$trim_end)/\$trim_start * 100" | bc -l ) \$(echo "(\$trim_start - \$trim_end)/\$trim_start * 100" | bc -l ) >> ${key}_read_metrics.log
    printf "%20s %20s %20s %20.2f %20.2f\n" "Alignment" \$align_start \$sf_start \$(echo "(\$align_start - \$sf_start)/\$align_start * 100" | bc -l ) \$(echo "(\$align_start - \$sf_start)/\$trim_start * 100" | bc -l ) >> ${key}_read_metrics.log
    printf "%20s %20s %20s %20.2f %20.2f\n" "Filtering" \$sf_start \$sf_end \$(echo "(\$sf_start - \$sf_end)/\$sf_start * 100" | bc -l ) \$(echo "(\$sf_start - \$sf_end)/\$trim_start * 100" | bc -l ) >> ${key}_read_metrics.log
    printf "%20s %20s %20s %20.2f %20.2f\n" "Deduplication" \$dup_start \$dup_end \$(echo "(\$dup_start - \$dup_end)/\$dup_start * 100" | bc -l ) \$(echo "(\$dup_start - \$dup_end)/\$trim_start * 100" | bc -l ) >> ${key}_read_metrics.log
    printf "%20s %20s %20s %20.2f %20.2f\n" "Gene assignment" \$dup_end \$assigned_end \$(echo "(\$dup_end - \$assigned_end)/\$dup_end * 100" | bc -l ) \$(echo "(\$dup_end - \$assigned_end)/\$trim_start * 100" | bc -l ) >> ${key}_read_metrics.log
 
    printf "\nAlignment details: \n" >> ${key}_read_metrics.log
    printf "%25s %20s %20s\n" "" "Count" "Percent"  >> ${key}_read_metrics.log
    printf "========================================================================================================\n" >> ${key}_read_metrics.log
    printf "%25s %20s %20s\n" "Total reads processed:" \$align_start "" >> ${key}_read_metrics.log
    printf "%25s %20s %20.2f\n" "Reads uniquely mapped:" \$align_mapped \$(echo "(\$align_mapped)/\$align_start * 100" | bc -l ) >> ${key}_read_metrics.log
    printf "%25s %20s %20.2f\n" "Reads multi-mapped:" \$align_multimapped \$(echo "(\$align_multimapped)/\$align_start * 100" | bc -l )  >> ${key}_read_metrics.log
    printf "%25s %20s %20.2f\n" "Reads too short:" \$align_too_short \$(echo "(\$align_too_short)/\$align_start * 100" | bc -l ) >> ${key}_read_metrics.log

 
    cat ${key}_read_metrics.log >> ${key}_full.log

    """

}

workflow.onComplete {
	println ( workflow.success ? "Done! Saving output" : "Oops .. something went wrong" )
}
<|MERGE_RESOLUTION|>--- conflicted
+++ resolved
@@ -1286,14 +1286,9 @@
 process run_scrublet {
     publishDir path: "${params.output_dir}/", saveAs: save_hist, pattern: "*png", mode: 'copy'
     cache 'lenient'
-<<<<<<< HEAD
     module 'modules:java/latest:modules-init:modules-gs:python/3.6.4'
     memory '20 GB'
-=======
-    module 'modules:modules-init:modules-gs:python/3.6.4'
-    memory '10 GB'
-
->>>>>>> 14d4dc23
+
     input:
         set key, file(scrub_matrix), file(cds_object), file(cell_qc), file(logfile) from for_scrub
 
